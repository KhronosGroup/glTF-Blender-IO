# Copyright 2018-2021 The glTF-Blender-IO authors.
#
# Licensed under the Apache License, Version 2.0 (the "License");
# you may not use this file except in compliance with the License.
# You may obtain a copy of the License at
#
#     http://www.apache.org/licenses/LICENSE-2.0
#
# Unless required by applicable law or agreed to in writing, software
# distributed under the License is distributed on an "AS IS" BASIS,
# WITHOUT WARRANTIES OR CONDITIONS OF ANY KIND, either express or implied.
# See the License for the specific language governing permissions and
# limitations under the License.

import bpy
import os
import tempfile
from os.path import dirname, join, isfile, basename, normpath
import urllib.parse
import re

from ...io.imp.gltf2_io_binary import BinaryData
from io_scene_gltf2.io.imp.gltf2_io_user_extensions import import_user_extensions


# Note that Image is not a glTF2.0 object
class BlenderImage():
    """Manage Image."""
    def __new__(cls, *args, **kwargs):
        raise RuntimeError("%s should not be instantiated" % cls)

    @staticmethod
    def create(gltf, img_idx):
        """Image creation."""
        img = gltf.data.images[img_idx]

        import_user_extensions('gather_import_image_before_hook', gltf, img)

        img_name = img.name

        if img.blender_image_name is not None:
            # Image is already used somewhere
            return

        is_binary = False
        is_placeholder = False

        num_images = len(bpy.data.images)

        if img.uri is not None and not img.uri.startswith('data:'):
            # Image stored in a file
            path = join(dirname(gltf.filename), _uri_to_path(img.uri))
            path = os.path.abspath(path)
            if bpy.data.is_saved and bpy.context.preferences.filepaths.use_relative_paths:
                try:
<<<<<<< HEAD
                    blender_image = bpy.data.images.load(
                        os.path.abspath(path),
                        check_existing=True,
                    )
                except RuntimeError:
                    gltf.log.error("Missing image file (index %d): %s" % (img_idx, path))
                    blender_image = _placeholder_image(img_name, os.path.abspath(path))
                    is_placeholder = True

            else:
                # Image stored as data => create a tempfile, pack, and delete file
                is_binary = True
                img_data = BinaryData.get_image_data(gltf, img_idx)
                if img_data is None:
                    return
                img_name = 'Image_%d' % img_idx

                # Create image, width and height are dummy values
                img_pack = bpy.data.images.new(img_name, 8, 8)
                # Set packed file data
                img_pack.pack(data=img_data.tobytes(), data_len=len(img_data))
                img_pack.source = 'FILE'
                img.blender_image_name = img_pack.name

            if is_binary is False:
                if len(bpy.data.images) != num_images:  # If created a new image
                    blender_image.name = img_name
                    img.blender_image_name = img_name

                    needs_pack = gltf.import_settings['import_pack_images']
                    if not is_placeholder and needs_pack:
                        blender_image.pack()

            import_user_extensions('gather_import_image_after_hook', gltf, img, blender_image)

        except:
            print("Unknown error loading texture")

=======
                    path = bpy.path.relpath(path)
                except:
                    # May happen on Windows if on different drives, eg. C:\ and D:\
                    pass

            img_name = img_name or basename(path)

            try:
                blender_image = bpy.data.images.load(
                    path,
                    check_existing=True,
                )
            except RuntimeError:
                gltf.log.error("Missing image file (index %d): %s" % (img_idx, path))
                blender_image = _placeholder_image(img_name, os.path.abspath(path))
                is_placeholder = True

        else:
            # Image stored as data => pack
            is_binary = True
            img_data = BinaryData.get_image_data(gltf, img_idx)
            if img_data is None:
                return
            img_name = 'Image_%d' % img_idx

            # Create image, width and height are dummy values
            img_pack = bpy.data.images.new(img_name, 8, 8)
            # Set packed file data
            img_pack.pack(data=img_data.tobytes(), data_len=len(img_data))
            img_pack.source = 'FILE'
            img.blender_image_name = img_pack.name

        if is_binary is False:
            if len(bpy.data.images) != num_images:  # If created a new image
                blender_image.name = img_name
                img.blender_image_name = img_name

                needs_pack = gltf.import_settings['import_pack_images']
                if not is_placeholder and needs_pack:
                    blender_image.pack()
>>>>>>> e7f6888e

def _placeholder_image(name, path):
    image = bpy.data.images.new(name, 128, 128)
    # allow the path to be resolved later
    image.filepath = path
    image.source = 'FILE'
    return image

def _uri_to_path(uri):
    uri = urllib.parse.unquote(uri)
    return normpath(uri)<|MERGE_RESOLUTION|>--- conflicted
+++ resolved
@@ -53,46 +53,6 @@
             path = os.path.abspath(path)
             if bpy.data.is_saved and bpy.context.preferences.filepaths.use_relative_paths:
                 try:
-<<<<<<< HEAD
-                    blender_image = bpy.data.images.load(
-                        os.path.abspath(path),
-                        check_existing=True,
-                    )
-                except RuntimeError:
-                    gltf.log.error("Missing image file (index %d): %s" % (img_idx, path))
-                    blender_image = _placeholder_image(img_name, os.path.abspath(path))
-                    is_placeholder = True
-
-            else:
-                # Image stored as data => create a tempfile, pack, and delete file
-                is_binary = True
-                img_data = BinaryData.get_image_data(gltf, img_idx)
-                if img_data is None:
-                    return
-                img_name = 'Image_%d' % img_idx
-
-                # Create image, width and height are dummy values
-                img_pack = bpy.data.images.new(img_name, 8, 8)
-                # Set packed file data
-                img_pack.pack(data=img_data.tobytes(), data_len=len(img_data))
-                img_pack.source = 'FILE'
-                img.blender_image_name = img_pack.name
-
-            if is_binary is False:
-                if len(bpy.data.images) != num_images:  # If created a new image
-                    blender_image.name = img_name
-                    img.blender_image_name = img_name
-
-                    needs_pack = gltf.import_settings['import_pack_images']
-                    if not is_placeholder and needs_pack:
-                        blender_image.pack()
-
-            import_user_extensions('gather_import_image_after_hook', gltf, img, blender_image)
-
-        except:
-            print("Unknown error loading texture")
-
-=======
                     path = bpy.path.relpath(path)
                 except:
                     # May happen on Windows if on different drives, eg. C:\ and D:\
@@ -133,7 +93,8 @@
                 needs_pack = gltf.import_settings['import_pack_images']
                 if not is_placeholder and needs_pack:
                     blender_image.pack()
->>>>>>> e7f6888e
+
+        import_user_extensions('gather_import_image_after_hook', gltf, img, blender_image)
 
 def _placeholder_image(name, path):
     image = bpy.data.images.new(name, 128, 128)
