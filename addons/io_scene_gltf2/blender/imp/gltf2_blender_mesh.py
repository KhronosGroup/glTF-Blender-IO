# Copyright 2018-2021 The glTF-Blender-IO authors.
#
# Licensed under the Apache License, Version 2.0 (the "License");
# you may not use this file except in compliance with the License.
# You may obtain a copy of the License at
#
#     http://www.apache.org/licenses/LICENSE-2.0
#
# Unless required by applicable law or agreed to in writing, software
# distributed under the License is distributed on an "AS IS" BASIS,
# WITHOUT WARRANTIES OR CONDITIONS OF ANY KIND, either express or implied.
# See the License for the specific language governing permissions and
# limitations under the License.

import bpy
from mathutils import Matrix
import numpy as np

from ...io.imp.gltf2_io_binary import BinaryData
from ..com.gltf2_blender_extras import set_extras
from .gltf2_blender_material import BlenderMaterial
from ...io.com.gltf2_io_debug import print_console
from .gltf2_io_draco_compression_extension import decode_primitive
from io_scene_gltf2.io.imp.gltf2_io_user_extensions import import_user_extensions


class BlenderMesh():
    """Blender Mesh."""
    def __new__(cls, *args, **kwargs):
        raise RuntimeError("%s should not be instantiated" % cls)

    @staticmethod
    def create(gltf, mesh_idx, skin_idx):
        """Mesh creation."""
        return create_mesh(gltf, mesh_idx, skin_idx)


# Maximum number of TEXCOORD_n/COLOR_n sets to import
UV_MAX = 8
COLOR_MAX = 8


def create_mesh(gltf, mesh_idx, skin_idx):
    pymesh = gltf.data.meshes[mesh_idx]

    import_user_extensions('gather_import_mesh_before_hook', gltf, pymesh)

    name = pymesh.name or 'Mesh_%d' % mesh_idx
    mesh = bpy.data.meshes.new(name)

    # Temporarily parent the mesh to an object.
    # This is used to set skin weights and shapekeys.
    tmp_ob = None
    try:
        tmp_ob = bpy.data.objects.new('##gltf-import:tmp-object##', mesh)
        do_primitives(gltf, mesh_idx, skin_idx, mesh, tmp_ob)
        set_extras(mesh, gltf.data.meshes[mesh_idx].extras, exclude=['targetNames'])

    finally:
        if tmp_ob:
            bpy.data.objects.remove(tmp_ob)

    import_user_extensions('gather_import_mesh_after_hook', gltf, pymesh, mesh)

    return mesh


def do_primitives(gltf, mesh_idx, skin_idx, mesh, ob):
    """Put all primitive data into the mesh."""
    pymesh = gltf.data.meshes[mesh_idx]

    # Use a class here, to be able to pass data by reference to hook (to be able to change them inside hook)
    class IMPORT_mesh_options:
        def __init__(self, vertex_colors: bool = True, skinning: bool = True, skin_into_bind_pose: bool = True, use_auto_smooth: bool = True):
            self.vertex_colors = vertex_colors
            self.skinning = skinning
            self.skin_into_bind_pose = skin_into_bind_pose
            self.use_auto_smooth = use_auto_smooth

    mesh_options = IMPORT_mesh_options()
    import_user_extensions('gather_import_mesh_options', gltf, mesh_options, pymesh, skin_idx)

    # Scan the primitives to find out what we need to create

    has_normals = False
    num_uvs = 0
    num_cols = 0
    num_joint_sets = 0
    for prim in pymesh.primitives:
        if 'POSITION' not in prim.attributes:
            continue

        if gltf.import_settings['import_shading'] == "NORMALS":
            if 'NORMAL' in prim.attributes:
                has_normals = True

        if skin_idx is not None:
            i = 0
            while ('JOINTS_%d' % i) in prim.attributes and \
                    ('WEIGHTS_%d' % i) in prim.attributes:
                i += 1
            num_joint_sets = max(i, num_joint_sets)

        i = 0
        while i < UV_MAX and ('TEXCOORD_%d' % i) in prim.attributes: i += 1
        num_uvs = max(i, num_uvs)

        i = 0
        while i < COLOR_MAX and ('COLOR_%d' % i) in prim.attributes: i += 1
        num_cols = max(i, num_cols)

    num_shapekeys = 0
    if len(pymesh.primitives) > 0: # Empty primitive tab is not allowed, but some invalid files...
        for morph_i, _ in enumerate(pymesh.primitives[0].targets or []):
            if pymesh.shapekey_names[morph_i] is not None:
                num_shapekeys += 1

    # -------------
    # We'll process all the primitives gathering arrays to feed into the
    # various foreach_set function that create the mesh data.

    num_faces = 0  # total number of faces
    vert_locs = np.empty(dtype=np.float32, shape=(0,3))  # coordinate for each vert
    vert_normals = np.empty(dtype=np.float32, shape=(0,3))  # normal for each vert
    edge_vidxs = np.array([], dtype=np.uint32)  # vertex_index for each loose edge
    loop_vidxs = np.array([], dtype=np.uint32)  # vertex_index for each loop
    loop_uvs = [
        np.empty(dtype=np.float32, shape=(0,2))  # UV for each loop for each layer
        for _ in range(num_uvs)
    ]
    loop_cols = [
        np.empty(dtype=np.float32, shape=(0,4))  # color for each loop for each layer
        for _ in range(num_cols)
    ]
    vert_joints = [
        np.empty(dtype=np.uint32, shape=(0,4))  # 4 joints for each vert for each set
        for _ in range(num_joint_sets)
    ]
    vert_weights = [
        np.empty(dtype=np.float32, shape=(0,4))  # 4 weights for each vert for each set
        for _ in range(num_joint_sets)
    ]
    sk_vert_locs = [
        np.empty(dtype=np.float32, shape=(0,3))  # coordinate for each vert for each shapekey
        for _ in range(num_shapekeys)
    ]

    for prim in pymesh.primitives:
        prim.num_faces = 0

        if 'POSITION' not in prim.attributes:
            continue

        vert_index_base = len(vert_locs)

        if prim.extensions is not None and 'KHR_draco_mesh_compression' in prim.extensions:
            print_console('INFO', 'Draco Decoder: Decode primitive {}'.format(pymesh.name or '[unnamed]'))
            decode_primitive(gltf, prim)

        import_user_extensions('gather_import_decode_primitive', gltf, pymesh, prim, skin_idx)

        if prim.indices is not None:
            indices = BinaryData.decode_accessor(gltf, prim.indices)
            indices = indices.reshape(len(indices))
        else:
            num_verts = gltf.data.accessors[prim.attributes['POSITION']].count
            indices = np.arange(0, num_verts, dtype=np.uint32)

        mode = 4 if prim.mode is None else prim.mode
        points, edges, tris = points_edges_tris(mode, indices)
        if points is not None:
            indices = points
        elif edges is not None:
            indices = edges
        else:
            indices = tris

        # We'll add one vert to the arrays for each index used in indices
        unique_indices, inv_indices = np.unique(indices, return_inverse=True)

        vs = BinaryData.decode_accessor(gltf, prim.attributes['POSITION'], cache=True)
        vert_locs = np.concatenate((vert_locs, vs[unique_indices]))

        if has_normals:
            if 'NORMAL' in prim.attributes:
                ns = BinaryData.decode_accessor(gltf, prim.attributes['NORMAL'], cache=True)
                ns = ns[unique_indices]
            else:
                ns = np.zeros((len(unique_indices), 3), dtype=np.float32)
            vert_normals = np.concatenate((vert_normals, ns))

        for i in range(num_joint_sets):
            if ('JOINTS_%d' % i) in prim.attributes and ('WEIGHTS_%d' % i) in prim.attributes:
                js = BinaryData.decode_accessor(gltf, prim.attributes['JOINTS_%d' % i], cache=True)
                ws = BinaryData.decode_accessor(gltf, prim.attributes['WEIGHTS_%d' % i], cache=True)
                js = js[unique_indices]
                ws = ws[unique_indices]
            else:
                js = np.zeros((len(unique_indices), 4), dtype=np.uint32)
                ws = np.zeros((len(unique_indices), 4), dtype=np.float32)
            vert_joints[i] = np.concatenate((vert_joints[i], js))
            vert_weights[i] = np.concatenate((vert_weights[i], ws))

        for morph_i, target in enumerate(prim.targets or []):
            if pymesh.shapekey_names[morph_i] is None:
                continue
            morph_vs = BinaryData.decode_accessor(gltf, target['POSITION'], cache=True)
            morph_vs = morph_vs[unique_indices]
            sk_vert_locs[morph_i] = np.concatenate((sk_vert_locs[morph_i], morph_vs))

        # inv_indices are the indices into the verts just for this prim;
        # calculate indices into the overall verts array
        prim_vidxs = inv_indices.astype(np.uint32, copy=False)
        prim_vidxs += vert_index_base  # offset for verts from previous prims

        if edges is not None:
            edge_vidxs = np.concatenate((edge_vidxs, prim_vidxs))

        if tris is not None:
            prim.num_faces = len(indices) // 3
            num_faces += prim.num_faces

            loop_vidxs = np.concatenate((loop_vidxs, prim_vidxs))

            for uv_i in range(num_uvs):
                if ('TEXCOORD_%d' % uv_i) in prim.attributes:
                    uvs = BinaryData.decode_accessor(gltf, prim.attributes['TEXCOORD_%d' % uv_i], cache=True)
                    uvs = uvs[indices]
                else:
                    uvs = np.zeros((len(indices), 2), dtype=np.float32)
                loop_uvs[uv_i] = np.concatenate((loop_uvs[uv_i], uvs))

            for col_i in range(num_cols):
                if ('COLOR_%d' % col_i) in prim.attributes:
                    cols = BinaryData.decode_accessor(gltf, prim.attributes['COLOR_%d' % col_i], cache=True)
                    cols = cols[indices]
                    if cols.shape[1] == 3:
                        cols = colors_rgb_to_rgba(cols)
                else:
                    cols = np.ones((len(indices), 4), dtype=np.float32)
                loop_cols[col_i] = np.concatenate((loop_cols[col_i], cols))

    # Accessors are cached in case they are shared between primitives; clear
    # the cache now that all prims are done.
    gltf.decode_accessor_cache = {}

    if gltf.import_settings['merge_vertices']:
        vert_locs, vert_normals, vert_joints, vert_weights, \
        sk_vert_locs, loop_vidxs, edge_vidxs = \
            merge_duplicate_verts(
                vert_locs, vert_normals, vert_joints, vert_weights, \
                sk_vert_locs, loop_vidxs, edge_vidxs\
            )

    # ---------------
    # Convert all the arrays glTF -> Blender

    # Change from relative to absolute positions for morph locs
    for sk_locs in sk_vert_locs:
        sk_locs += vert_locs

    gltf.locs_batch_gltf_to_blender(vert_locs)
    gltf.normals_batch_gltf_to_blender(vert_normals)
    for sk_locs in sk_vert_locs:
        gltf.locs_batch_gltf_to_blender(sk_locs)

    if num_joint_sets and mesh_options.skin_into_bind_pose:
        skin_into_bind_pose(
            gltf, skin_idx, vert_joints, vert_weights,
            locs=[vert_locs] + sk_vert_locs,
            vert_normals=vert_normals,
        )

    for uvs in loop_uvs:
        uvs_gltf_to_blender(uvs)

    # ---------------
    # Start creating things

    mesh.vertices.add(len(vert_locs))
    mesh.vertices.foreach_set('co', squish(vert_locs))

    mesh.loops.add(len(loop_vidxs))
    mesh.loops.foreach_set('vertex_index', loop_vidxs)

    mesh.edges.add(len(edge_vidxs) // 2)
    mesh.edges.foreach_set('vertices', edge_vidxs)

    mesh.polygons.add(num_faces)

    # All polys are tris
    loop_starts = np.arange(0, 3 * num_faces, step=3)
    loop_totals = np.full(num_faces, 3)
    mesh.polygons.foreach_set('loop_start', loop_starts)
    mesh.polygons.foreach_set('loop_total', loop_totals)

    for uv_i in range(num_uvs):
        name = 'UVMap' if uv_i == 0 else 'UVMap.%03d' % uv_i
        layer = mesh.uv_layers.new(name=name)

        if layer is None:
            print("WARNING: UV map is ignored because the maximum number of UV layers has been reached.")
            break

        layer.data.foreach_set('uv', squish(loop_uvs[uv_i]))

    if mesh_options.vertex_colors:
        for col_i in range(num_cols):
            name = 'Col' if col_i == 0 else 'Col.%03d' % col_i
            layer = mesh.vertex_colors.new(name=name)

            if layer is None:
                print("WARNING: Vertex colors are ignored because the maximum number of vertex color layers has been "
                    "reached.")
                break

<<<<<<< HEAD
            layer.data.foreach_set('color', squish(loop_cols[col_i]))
=======
        mesh.color_attributes[layer.name].data.foreach_set('color', squish(loop_cols[col_i]))
>>>>>>> 6bfeede6

    # Skinning
    # TODO: this is slow :/
    if num_joint_sets and mesh_options.skinning:
        pyskin = gltf.data.skins[skin_idx]
        for i, node_idx in enumerate(pyskin.joints):
            bone = gltf.vnodes[node_idx]
            ob.vertex_groups.new(name=bone.blender_bone_name)

        vgs = list(ob.vertex_groups)

        for i in range(num_joint_sets):
            js = vert_joints[i].tolist()  # tolist() is faster
            ws = vert_weights[i].tolist()
            for vi in range(len(vert_locs)):
                w0, w1, w2, w3 = ws[vi]
                j0, j1, j2, j3 = js[vi]
                if w0 != 0: vgs[j0].add((vi,), w0, 'REPLACE')
                if w1 != 0: vgs[j1].add((vi,), w1, 'REPLACE')
                if w2 != 0: vgs[j2].add((vi,), w2, 'REPLACE')
                if w3 != 0: vgs[j3].add((vi,), w3, 'REPLACE')

    # Shapekeys
    if num_shapekeys:
        ob.shape_key_add(name='Basis')
        mesh.shape_keys.name = mesh.name

        sk_i = 0
        for sk_name in pymesh.shapekey_names:
            if sk_name is None:
                continue

            ob.shape_key_add(name=sk_name)
            key_block = mesh.shape_keys.key_blocks[sk_name]
            key_block.data.foreach_set('co', squish(sk_vert_locs[sk_i]))

            sk_i += 1

    # ----
    # Assign materials to faces
    has_materials = any(prim.material is not None for prim in pymesh.primitives)
    if has_materials:
        material_indices = np.empty(num_faces, dtype=np.uint32)
        empty_material_slot_index = None
        f = 0

        for prim in pymesh.primitives:
            if prim.material is not None:
                # Get the material
                pymaterial = gltf.data.materials[prim.material]
                vertex_color = 'COLOR_0' if ('COLOR_0' in prim.attributes and mesh_options.vertex_colors) else None
                if vertex_color not in pymaterial.blender_material:
                    BlenderMaterial.create(gltf, prim.material, vertex_color)
                material_name = pymaterial.blender_material[vertex_color]

                # Put material in slot (if not there)
                if material_name not in mesh.materials:
                    mesh.materials.append(bpy.data.materials[material_name])
                material_index = mesh.materials.find(material_name)
            else:
                if empty_material_slot_index is None:
                    mesh.materials.append(None)
                    empty_material_slot_index = len(mesh.materials) - 1
                material_index = empty_material_slot_index

            material_indices[f:f + prim.num_faces].fill(material_index)

            f += prim.num_faces

        mesh.polygons.foreach_set('material_index', material_indices)

    # ----
    # Normals

    # Set polys smooth/flat
    set_poly_smoothing(gltf, pymesh, mesh, vert_normals, loop_vidxs)

    mesh.validate()
    has_loose_edges = len(edge_vidxs) != 0  # need to calc_loose_edges for them to show up
    mesh.update(calc_edges_loose=has_loose_edges)

    if has_normals:
        mesh.create_normals_split()
        mesh.normals_split_custom_set_from_vertices(vert_normals)
        mesh.use_auto_smooth = mesh_options.use_auto_smooth


def points_edges_tris(mode, indices):
    points = None
    edges = None
    tris = None

    if mode == 0:
        # POINTS
        points = indices

    elif mode == 1:
        # LINES
        #   1   3
        #  /   /
        # 0   2
        edges = indices

    elif mode == 2:
        # LINE LOOP
        #   1---2
        #  /     \
        # 0-------3
        # in:  0123
        # out: 01122330
        edges = np.empty(2 * len(indices), dtype=np.uint32)
        edges[[0, -1]] = indices[[0, 0]]  # 0______0
        edges[1:-1] = np.repeat(indices[1:], 2)  # 01122330

    elif mode == 3:
        # LINE STRIP
        #   1---2
        #  /     \
        # 0       3
        # in:  0123
        # out: 011223
        edges = np.empty(2 * len(indices) - 2, dtype=np.uint32)
        edges[[0, -1]] = indices[[0, -1]]  # 0____3
        edges[1:-1] = np.repeat(indices[1:-1], 2)  # 011223

    elif mode == 4:
        # TRIANGLES
        #   2     3
        #  / \   / \
        # 0---1 4---5
        tris = indices

    elif mode == 5:
        # TRIANGLE STRIP
        # 0---2---4
        #  \ / \ /
        #   1---3
        # TODO: numpyify
        def alternate(i, xs):
            even = i % 2 == 0
            return xs if even else (xs[0], xs[2], xs[1])
        tris = np.array([
            alternate(i, (indices[i], indices[i + 1], indices[i + 2]))
            for i in range(0, len(indices) - 2)
        ])
        tris = squish(tris)

    elif mode == 6:
        # TRIANGLE FAN
        #   3---2
        #  / \ / \
        # 4---0---1
        # TODO: numpyify
        tris = np.array([
            (indices[0], indices[i], indices[i + 1])
            for i in range(1, len(indices) - 1)
        ])
        tris = squish(tris)

    else:
        raise Exception('primitive mode unimplemented: %d' % mode)

    return points, edges, tris


def squish(array):
    """Squish nD array into 1D array (required by foreach_set)."""
    return array.reshape(array.size)


def colors_rgb_to_rgba(rgb):
    rgba = np.ones((len(rgb), 4), dtype=np.float32)
    rgba[:, :3] = rgb
    return rgba

def uvs_gltf_to_blender(uvs):
    # u,v -> u,1-v
    uvs[:, 1] *= -1
    uvs[:, 1] += 1


def skin_into_bind_pose(gltf, skin_idx, vert_joints, vert_weights, locs, vert_normals):
    # Skin each position/normal using the bind pose.
    # Skinning equation: vert' = sum_(j,w) w * joint_mat[j] * vert
    # where the sum is over all (joint,weight) pairs.

    # Calculate joint matrices
    joint_mats = []
    pyskin = gltf.data.skins[skin_idx]
    if pyskin.inverse_bind_matrices is not None:
        inv_binds = BinaryData.get_data_from_accessor(gltf, pyskin.inverse_bind_matrices)
        inv_binds = [gltf.matrix_gltf_to_blender(m) for m in inv_binds]
    else:
        inv_binds = [Matrix.Identity(4) for i in range(len(pyskin.joints))]
    bind_mats = [gltf.vnodes[joint].bind_arma_mat for joint in pyskin.joints]
    joint_mats = [bind_mat @ inv_bind for bind_mat, inv_bind in zip(bind_mats, inv_binds)]

    # TODO: check if joint_mats are all (approximately) 1, and skip skinning

    joint_mats = np.array(joint_mats, dtype=np.float32)

    # Compute the skinning matrices for every vert
    num_verts = len(locs[0])
    skinning_mats = np.zeros((num_verts, 4, 4), dtype=np.float32)
    weight_sums = np.zeros(num_verts, dtype=np.float32)
    for js, ws in zip(vert_joints, vert_weights):
        for i in range(4):
            skinning_mats += ws[:, i].reshape(len(ws), 1, 1) * joint_mats[js[:, i]]
            weight_sums += ws[:, i]
    # Normalize weights to one; necessary for old files / quantized weights
    skinning_mats /= weight_sums.reshape(num_verts, 1, 1)

    skinning_mats_3x3 = skinning_mats[:, :3, :3]
    skinning_trans = skinning_mats[:, :3, 3]

    for vs in locs:
        vs[:] = mul_mats_vecs(skinning_mats_3x3, vs)
        vs[:] += skinning_trans

    if len(vert_normals) != 0:
        vert_normals[:] = mul_mats_vecs(skinning_mats_3x3, vert_normals)
        # Don't translate normals!
        normalize_vecs(vert_normals)


def mul_mats_vecs(mats, vecs):
    """Given [m1,m2,...] and [v1,v2,...], returns [m1@v1,m2@v2,...]. 3D only."""
    return np.matmul(mats, vecs.reshape(len(vecs), 3, 1)).reshape(len(vecs), 3)


def normalize_vecs(vectors):
    norms = np.linalg.norm(vectors, axis=1, keepdims=True)
    np.divide(vectors, norms, out=vectors, where=norms != 0)


def set_poly_smoothing(gltf, pymesh, mesh, vert_normals, loop_vidxs):
    num_polys = len(mesh.polygons)

    if gltf.import_settings['import_shading'] == "FLAT":
        # Polys are flat by default; don't have to do anything
        return

    if gltf.import_settings['import_shading'] == "SMOOTH":
        poly_smooths = np.full(num_polys, True)
        f = 0
        for prim in pymesh.primitives:
            if 'NORMAL' not in prim.attributes:
                # Primitives with no NORMALs should use flat shading
                poly_smooths[f:f + prim.num_faces].fill(False)
            f += prim.num_faces
        mesh.polygons.foreach_set('use_smooth', poly_smooths)
        return

    assert gltf.import_settings['import_shading'] == "NORMALS"

    # Try to guess which polys should be flat based on the fact that all the
    # loop normals for a flat poly are = the poly's normal.

    poly_smooths = np.empty(num_polys, dtype=np.bool)

    poly_normals = np.empty(num_polys * 3, dtype=np.float32)
    mesh.polygons.foreach_get('normal', poly_normals)
    poly_normals = poly_normals.reshape(num_polys, 3)

    f = 0
    for prim in pymesh.primitives:
        if 'NORMAL' not in prim.attributes:
            # Primitives with no NORMALs should use flat shading
            poly_smooths[f:f + prim.num_faces].fill(False)
            f += prim.num_faces
            continue

        # Check the normals at the three corners against the poly normal.
        # Two normals are equal iff their dot product is 1.

        poly_ns = poly_normals[f:f + prim.num_faces]

        # Dot product against the first vertex normal in the tri
        vert_ns = vert_normals[loop_vidxs[3*f:3*(f + prim.num_faces):3]]
        dot_prods = np.sum(vert_ns * poly_ns, axis=1)  # dot product
        smooth = (dot_prods <= 0.9999999)

        # Same for the second vertex, etc.
        vert_ns = vert_normals[loop_vidxs[3*f+1:3*(f + prim.num_faces):3]]
        dot_prods = np.sum(vert_ns * poly_ns, axis=1)
        np.logical_or(smooth, dot_prods <= 0.9999999, out=smooth)

        vert_ns = vert_normals[loop_vidxs[3*f+2:3*(f + prim.num_faces):3]]
        dot_prods = np.sum(vert_ns * poly_ns, axis=1)
        np.logical_or(smooth, dot_prods <= 0.9999999, out=smooth)

        poly_smooths[f:f + prim.num_faces] = smooth

        f += prim.num_faces

    mesh.polygons.foreach_set('use_smooth', poly_smooths)


def merge_duplicate_verts(vert_locs, vert_normals, vert_joints, vert_weights, sk_vert_locs, loop_vidxs, edge_vidxs):
    # This function attempts to invert the splitting done when exporting to
    # glTF. Welds together verts with the same per-vert data (but possibly
    # different per-loop data).
    #
    # Ideally normals would be treated as per-loop data, but that has problems,
    # so we currently treat the normal as per-vert.
    #
    # Strategy is simple: put all the per-vert data into an array of structs
    # ("dots"), dedupe with np.unique, then take all the data back out.

    # Very often two verts that "morally" should be merged will have normals
    # with very small differences. Round off the normals to smooth this over.
    if len(vert_normals) != 0:
        vert_normals *= 50000
        vert_normals[:] = np.trunc(vert_normals)
        vert_normals *= (1/50000)

    dot_fields = [('x', np.float32), ('y', np.float32), ('z', np.float32)]
    if len(vert_normals) != 0:
        dot_fields += [('nx', np.float32), ('ny', np.float32), ('nz', np.float32)]
    for i, _ in enumerate(vert_joints):
        dot_fields += [
            ('joint%dx' % i, np.uint32), ('joint%dy' % i, np.uint32),
            ('joint%dz' % i, np.uint32), ('joint%dw' % i, np.uint32),
            ('weight%dx' % i, np.float32), ('weight%dy' % i, np.float32),
            ('weight%dz' % i, np.float32), ('weight%dw' % i, np.float32),
        ]
    for i, _ in enumerate(sk_vert_locs):
        dot_fields += [
            ('sk%dx' % i, np.float32), ('sk%dy' % i, np.float32), ('sk%dz' % i, np.float32),
        ]
    dots = np.empty(len(vert_locs), dtype=np.dtype(dot_fields))

    dots['x'] = vert_locs[:, 0]
    dots['y'] = vert_locs[:, 1]
    dots['z'] = vert_locs[:, 2]
    if len(vert_normals) != 0:
        dots['nx'] = vert_normals[:, 0]
        dots['ny'] = vert_normals[:, 1]
        dots['nz'] = vert_normals[:, 2]
    for i, (joints, weights) in enumerate(zip(vert_joints, vert_weights)):
        dots['joint%dx' % i] = joints[:, 0]
        dots['joint%dy' % i] = joints[:, 1]
        dots['joint%dz' % i] = joints[:, 2]
        dots['joint%dw' % i] = joints[:, 3]
        dots['weight%dx' % i] = weights[:, 0]
        dots['weight%dy' % i] = weights[:, 1]
        dots['weight%dz' % i] = weights[:, 2]
        dots['weight%dw' % i] = weights[:, 3]
    for i, locs in enumerate(sk_vert_locs):
        dots['sk%dx' % i] = locs[:, 0]
        dots['sk%dy' % i] = locs[:, 1]
        dots['sk%dz' % i] = locs[:, 2]

    unique_dots, inv_indices = np.unique(dots, return_inverse=True)

    loop_vidxs = inv_indices[loop_vidxs]
    edge_vidxs = inv_indices[edge_vidxs]

    vert_locs = np.empty((len(unique_dots), 3), dtype=np.float32)
    vert_locs[:, 0] = unique_dots['x']
    vert_locs[:, 1] = unique_dots['y']
    vert_locs[:, 2] = unique_dots['z']
    if len(vert_normals) != 0:
        vert_normals = np.empty((len(unique_dots), 3), dtype=np.float32)
        vert_normals[:, 0] = unique_dots['nx']
        vert_normals[:, 1] = unique_dots['ny']
        vert_normals[:, 2] = unique_dots['nz']
    for i in range(len(vert_joints)):
        vert_joints[i] = np.empty((len(unique_dots), 4), dtype=np.uint32)
        vert_joints[i][:, 0] = unique_dots['joint%dx' % i]
        vert_joints[i][:, 1] = unique_dots['joint%dy' % i]
        vert_joints[i][:, 2] = unique_dots['joint%dz' % i]
        vert_joints[i][:, 3] = unique_dots['joint%dw' % i]
        vert_weights[i] = np.empty((len(unique_dots), 4), dtype=np.float32)
        vert_weights[i][:, 0] = unique_dots['weight%dx' % i]
        vert_weights[i][:, 1] = unique_dots['weight%dy' % i]
        vert_weights[i][:, 2] = unique_dots['weight%dz' % i]
        vert_weights[i][:, 3] = unique_dots['weight%dw' % i]
    for i in range(len(sk_vert_locs)):
        sk_vert_locs[i] = np.empty((len(unique_dots), 3), dtype=np.float32)
        sk_vert_locs[i][:, 0] = unique_dots['sk%dx' % i]
        sk_vert_locs[i][:, 1] = unique_dots['sk%dy' % i]
        sk_vert_locs[i][:, 2] = unique_dots['sk%dz' % i]

    return vert_locs, vert_normals, vert_joints, vert_weights, sk_vert_locs, loop_vidxs, edge_vidxs<|MERGE_RESOLUTION|>--- conflicted
+++ resolved
@@ -71,8 +71,7 @@
 
     # Use a class here, to be able to pass data by reference to hook (to be able to change them inside hook)
     class IMPORT_mesh_options:
-        def __init__(self, vertex_colors: bool = True, skinning: bool = True, skin_into_bind_pose: bool = True, use_auto_smooth: bool = True):
-            self.vertex_colors = vertex_colors
+        def __init__(self, skinning: bool = True, skin_into_bind_pose: bool = True, use_auto_smooth: bool = True):
             self.skinning = skinning
             self.skin_into_bind_pose = skin_into_bind_pose
             self.use_auto_smooth = use_auto_smooth
@@ -304,21 +303,16 @@
 
         layer.data.foreach_set('uv', squish(loop_uvs[uv_i]))
 
-    if mesh_options.vertex_colors:
-        for col_i in range(num_cols):
-            name = 'Col' if col_i == 0 else 'Col.%03d' % col_i
-            layer = mesh.vertex_colors.new(name=name)
-
-            if layer is None:
-                print("WARNING: Vertex colors are ignored because the maximum number of vertex color layers has been "
-                    "reached.")
-                break
-
-<<<<<<< HEAD
-            layer.data.foreach_set('color', squish(loop_cols[col_i]))
-=======
+    for col_i in range(num_cols):
+        name = 'Col' if col_i == 0 else 'Col.%03d' % col_i
+        layer = mesh.vertex_colors.new(name=name)
+
+        if layer is None:
+            print("WARNING: Vertex colors are ignored because the maximum number of vertex color layers has been "
+                "reached.")
+            break
+
         mesh.color_attributes[layer.name].data.foreach_set('color', squish(loop_cols[col_i]))
->>>>>>> 6bfeede6
 
     # Skinning
     # TODO: this is slow :/
@@ -369,7 +363,7 @@
             if prim.material is not None:
                 # Get the material
                 pymaterial = gltf.data.materials[prim.material]
-                vertex_color = 'COLOR_0' if ('COLOR_0' in prim.attributes and mesh_options.vertex_colors) else None
+                vertex_color = 'COLOR_0' if ('COLOR_0' in prim.attributes) else None
                 if vertex_color not in pymaterial.blender_material:
                     BlenderMaterial.create(gltf, prim.material, vertex_color)
                 material_name = pymaterial.blender_material[vertex_color]
