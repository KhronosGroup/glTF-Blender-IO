--- conflicted
+++ resolved
@@ -33,14 +33,10 @@
         """Nodetree creation."""
         pymaterial = gltf.data.materials[material_idx]
 
-<<<<<<< HEAD
         material = bpy.data.materials[pymaterial.blender_material[vertex_color]]
         node_tree = material.node_tree
 
-        BlenderTextureInfo.create(gltf, pymaterial.occlusion_texture.index)
-=======
         BlenderTextureInfo.create(gltf, pymaterial.occlusion_texture)
->>>>>>> 78e2628f
 
         # Pack texture. Occlusion is calculated from Cycles or Eevee, so do nothing
         if gltf.data.images[gltf.data.textures[
