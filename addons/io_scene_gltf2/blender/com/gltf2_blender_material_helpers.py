--- conflicted
+++ resolved
@@ -21,32 +21,15 @@
 def get_gltf_node_name():
     return "glTF Material Output"
 
+def get_gltf_node_name():
+    return "glTF Material Output"
+
 def create_settings_group(name):
     gltf_node_group = bpy.data.node_groups.new(name, 'ShaderNodeTree')
     gltf_node_group.inputs.new("NodeSocketFloat", "Occlusion")
     thicknessFactor  = gltf_node_group.inputs.new("NodeSocketFloat", "Thickness")
-<<<<<<< HEAD
-    thicknessFactor.default_value = 1.0
-    specular = gltf_node_group.inputs.new("NodeSocketFloat", "Specular")
-=======
     thicknessFactor.default_value = 0.0
     gltf_node_group.nodes.new('NodeGroupOutput')
     gltf_node_group_input = gltf_node_group.nodes.new('NodeGroupInput')
     gltf_node_group_input.location = -200, 0
-    return gltf_node_group
-
-def get_gltf_pbr_non_converted_name():
-    return "original glTF PBR data"
-
-def create_gltf_pbr_non_converted_group(name):
-    gltf_node_group = bpy.data.node_groups.new(name, 'ShaderNodeTree')
-
-    specular = gltf_node_group.inputs.new("NodeSocketFloat", "specular glTF")
->>>>>>> bfe4ff8b
-    specular.default_value = 1.0
-    specularColor = gltf_node_group.inputs.new("NodeSocketColor", "Specular Color")
-    specularColor.default_value = [1.0,1.0,1.0,1.0]
-    gltf_node_group.nodes.new('NodeGroupOutput')
-    gltf_node_group_input = gltf_node_group.nodes.new('NodeGroupInput')
-    gltf_node_group_input.location = -200, 0
     return gltf_node_group