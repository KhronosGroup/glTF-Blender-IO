# Copyright 2018-2021 The glTF-Blender-IO authors.
#
# Licensed under the Apache License, Version 2.0 (the "License");
# you may not use this file except in compliance with the License.
# You may obtain a copy of the License at
#
#     http://www.apache.org/licenses/LICENSE-2.0
#
# Unless required by applicable law or agreed to in writing, software
# distributed under the License is distributed on an "AS IS" BASIS,
# WITHOUT WARRANTIES OR CONDITIONS OF ANY KIND, either express or implied.
# See the License for the specific language governing permissions and
# limitations under the License.

import math
import bpy
from mathutils import Matrix, Quaternion, Vector

from ...io.com import gltf2_io
from ...io.com import gltf2_io_extensions
from ...io.exp.gltf2_io_user_extensions import export_user_extensions
from ..com.gltf2_blender_extras import generate_extras
from ..com import gltf2_blender_math
from . import gltf2_blender_gather_tree
from . import gltf2_blender_gather_skins
from . import gltf2_blender_gather_cameras
from . import gltf2_blender_gather_mesh
from . import gltf2_blender_gather_joints
from . import gltf2_blender_gather_lights
from .gltf2_blender_gather_tree import VExportNode

def gather_node(vnode, export_settings):
    blender_object = vnode.blender_object

    skin = gather_skin(vnode.uuid, export_settings)
    if skin is not None:
        vnode.skin = skin

    node = gltf2_io.Node(
        camera=__gather_camera(blender_object, export_settings),
        children=__gather_children(vnode, blender_object, export_settings),
        extensions=__gather_extensions(blender_object, export_settings),
        extras=__gather_extras(blender_object, export_settings),
        matrix=__gather_matrix(blender_object, export_settings),
        mesh=__gather_mesh(vnode, blender_object, export_settings),
        name=__gather_name(blender_object, export_settings),
        rotation=None,
        scale=None,
        skin=skin,
        translation=None,
        weights=__gather_weights(blender_object, export_settings)
    )

    # If node mesh is skined, transforms should be ignored at import, so no need to set them here
    if node.skin is None:
        node.translation, node.rotation, node.scale = __gather_trans_rot_scale(vnode, export_settings)


    export_user_extensions('gather_node_hook', export_settings, node, blender_object)

    vnode.node = node

    return node


def __gather_camera(blender_object, export_settings):
    if blender_object.type != 'CAMERA':
        return None

    return gltf2_blender_gather_cameras.gather_camera(blender_object.data, export_settings)


def __gather_children(vnode, blender_object, export_settings):
    children = []

    vtree = export_settings['vtree']

    # Standard Children / Collection
    for c in [vtree.nodes[c] for c in vnode.children if vtree.nodes[c].blender_type != gltf2_blender_gather_tree.VExportNode.BONE]:
        node = gather_node(c, export_settings)
        if node is not None:
            children.append(node)


    # Armature --> Retrieve Blender bones
    if vnode.blender_type == gltf2_blender_gather_tree.VExportNode.ARMATURE:
        root_joints = []

        all_armature_children = vnode.children
        root_bones_uuid = [c for c in all_armature_children if export_settings['vtree'].nodes[c].blender_type == VExportNode.BONE]
        for bone_uuid in root_bones_uuid:
            joint = gltf2_blender_gather_joints.gather_joint_vnode(bone_uuid, export_settings)
            children.append(joint)
            root_joints.append(joint)

        # Object parented to bones
        direct_bone_children = []
        for n in [vtree.nodes[i] for i in vtree.get_all_bones(vnode.uuid)]:
            direct_bone_children.extend([c for c in n.children if vtree.nodes[c].blender_type != gltf2_blender_gather_tree.VExportNode.BONE])


        def find_parent_joint(joints, name):
            for joint in joints:
                if joint.name == name:
                    return joint
                parent_joint = find_parent_joint(joint.children, name)
                if parent_joint:
                    return parent_joint
            return None

        for child in direct_bone_children: # List of object that are parented to bones
            # find parent joint
            parent_joint = find_parent_joint(root_joints, vtree.nodes[child].blender_object.parent_bone)
            if not parent_joint:
                continue
            child_node = gather_node(vtree.nodes[child], export_settings)
            if child_node is None:
                continue
            blender_bone = blender_object.pose.bones[parent_joint.name]

            mat = vtree.nodes[vtree.nodes[child].parent_bone_uuid].matrix_world.inverted_safe() @ vtree.nodes[child].matrix_world
            loc, rot_quat, scale = mat.decompose()

            trans = __convert_swizzle_location(loc, export_settings)
            rot = __convert_swizzle_rotation(rot_quat, export_settings)
            sca = __convert_swizzle_scale(scale, export_settings)


            translation, rotation, scale = (None, None, None)
            if trans[0] != 0.0 or trans[1] != 0.0 or trans[2] != 0.0:
                translation = [trans[0], trans[1], trans[2]]
            if rot[0] != 1.0 or rot[1] != 0.0 or rot[2] != 0.0 or rot[3] != 0.0:
                rotation = [rot[1], rot[2], rot[3], rot[0]]
            if sca[0] != 1.0 or sca[1] != 1.0 or sca[2] != 1.0:
                scale = [sca[0], sca[1], sca[2]]

            child_node.translation = translation
            child_node.rotation = rotation
            child_node.scale = scale

            parent_joint.children.append(child_node)

    return children


def __gather_extensions(blender_object, export_settings):
    extensions = {}

    if export_settings["gltf_lights"] and (blender_object.type == "LAMP" or blender_object.type == "LIGHT"):
        blender_lamp = blender_object.data
        light = gltf2_blender_gather_lights.gather_lights_punctual(
            blender_lamp,
            export_settings
        )
        if light is not None:
            light_extension = gltf2_io_extensions.ChildOfRootExtension(
                name="KHR_lights_punctual",
                path=["lights"],
                extension=light
            )
            extensions["KHR_lights_punctual"] = gltf2_io_extensions.Extension(
                name="KHR_lights_punctual",
                extension={
                    "light": light_extension
                }
            )

    return extensions if extensions else None


def __gather_extras(blender_object, export_settings):
    if export_settings['gltf_extras']:
        return generate_extras(blender_object)
    return None


def __gather_matrix(blender_object, export_settings):
    # return blender_object.matrix_local
    return []


def __gather_mesh(vnode, blender_object, export_settings):
    if blender_object.type in ['CURVE', 'SURFACE', 'FONT']:
        return __gather_mesh_from_nonmesh(blender_object, export_settings)

    if blender_object.type != "MESH":
        return None

    # For duplis instancer, when show is off -> export as empty
    if vnode.force_as_empty is True:
        return None

    # Be sure that object is valid (no NaN for example)
    blender_object.data.validate()

    modifiers = blender_object.modifiers
    if len(modifiers) == 0:
        modifiers = None


    if export_settings['gltf_apply']:
        if modifiers is None: # If no modifier, use original mesh, it will instance all shared mesh in a single glTF mesh
            blender_mesh = blender_object.data
        else:
            armature_modifiers = {}
            if export_settings['gltf_skins']:
                # temporarily disable Armature modifiers if exporting skins
                for idx, modifier in enumerate(blender_object.modifiers):
                    if modifier.type == 'ARMATURE':
                        armature_modifiers[idx] = modifier.show_viewport
                        modifier.show_viewport = False

            depsgraph = bpy.context.evaluated_depsgraph_get()
            blender_mesh_owner = blender_object.evaluated_get(depsgraph)
            blender_mesh = blender_mesh_owner.to_mesh(preserve_all_data_layers=True, depsgraph=depsgraph)
            for prop in blender_object.data.keys():
                blender_mesh[prop] = blender_object.data[prop]

            if export_settings['gltf_skins']:
                # restore Armature modifiers
                for idx, show_viewport in armature_modifiers.items():
                    blender_object.modifiers[idx].show_viewport = show_viewport
    else:
        blender_mesh = blender_object.data
        # If no skin are exported, no need to have vertex group, this will create a cache miss
<<<<<<< HEAD
        if not export_settings[gltf2_blender_export_keys.SKINS]:
=======
        if not export_settings['gltf_skins']:
            vertex_groups = None
>>>>>>> 27f4c6a9
            modifiers = None
        else:
            # Check if there is an armature modidier
            if len([mod for mod in blender_object.modifiers if mod.type == "ARMATURE"]) == 0:
                modifiers = None

    materials = tuple(ms.material for ms in blender_object.material_slots)

    # retrieve armature
    # Because mesh data will be transforms to skeleton space,
    # we can't instantiate multiple object at different location, skined by same armature
    uuid_for_skined_data = None
    if export_settings['gltf_skins']:
        for idx, modifier in enumerate(blender_object.modifiers):
            if modifier.type == 'ARMATURE':
                uuid_for_skined_data = vnode.uuid

    result = gltf2_blender_gather_mesh.gather_mesh(blender_mesh,
                                                   uuid_for_skined_data,
                                                   blender_object.vertex_groups,
                                                   modifiers,
                                                   materials,
                                                   None,
                                                   export_settings)

    if export_settings['gltf_apply'] and modifiers is not None:
        blender_mesh_owner.to_mesh_clear()

    return result


def __gather_mesh_from_nonmesh(blender_object, export_settings):
    """Handles curves, surfaces, text, etc."""
    needs_to_mesh_clear = False
    try:
        # Convert to a mesh
        try:
            if export_settings['gltf_apply']:
                depsgraph = bpy.context.evaluated_depsgraph_get()
                blender_mesh_owner = blender_object.evaluated_get(depsgraph)
                blender_mesh = blender_mesh_owner.to_mesh(preserve_all_data_layers=True, depsgraph=depsgraph)
                # TODO: do we need preserve_all_data_layers?

            else:
                blender_mesh_owner = blender_object
                blender_mesh = blender_mesh_owner.to_mesh()

            # In some cases (for example curve with single vertice), no blender_mesh is created (without crash)
            if blender_mesh is None:
                return None

        except Exception:
            return None

        needs_to_mesh_clear = True

        materials = tuple([ms.material for ms in blender_object.material_slots if ms.material is not None])
        modifiers = None
        blender_object_for_skined_data = None

        result = gltf2_blender_gather_mesh.gather_mesh(blender_mesh,
                                                       blender_object_for_skined_data,
                                                       blender_object.vertex_groups,
                                                       modifiers,
                                                       materials,
                                                       blender_object.data,
                                                       export_settings)

    finally:
        if needs_to_mesh_clear:
            blender_mesh_owner.to_mesh_clear()

    return result


def __gather_name(blender_object, export_settings):
    return blender_object.name

def __gather_trans_rot_scale(vnode, export_settings):
    if vnode.parent_uuid is None:
        # No parent, so matrix is world matrix
        trans, rot, sca = vnode.matrix_world.decompose()
    else:
        # calculate local matrix
        if export_settings['vtree'].nodes[vnode.parent_uuid].skin is None:
            trans, rot, sca = (export_settings['vtree'].nodes[vnode.parent_uuid].matrix_world.inverted_safe() @ vnode.matrix_world).decompose()
        else:
            # But ... if parent has skin, the parent TRS are not taken into account, so don't get local from parent, but from armature
            # It also depens if skined mesh is parented to armature or not
            if export_settings['vtree'].nodes[vnode.parent_uuid].parent_uuid is not None and export_settings['vtree'].nodes[export_settings['vtree'].nodes[vnode.parent_uuid].parent_uuid].blender_type == VExportNode.ARMATURE:
                trans, rot, sca = (export_settings['vtree'].nodes[export_settings['vtree'].nodes[vnode.parent_uuid].armature].matrix_world.inverted_safe() @ vnode.matrix_world).decompose()
            else:
                trans, rot, sca = vnode.matrix_world.decompose()

    # make sure the rotation is normalized
    rot.normalize()

    trans = __convert_swizzle_location(trans, export_settings)
    rot = __convert_swizzle_rotation(rot, export_settings)
    sca = __convert_swizzle_scale(sca, export_settings)

    if vnode.blender_object.instance_type == 'COLLECTION' and vnode.blender_object.instance_collection:
        offset = -__convert_swizzle_location(
            vnode.blender_object.instance_collection.instance_offset, export_settings)

        s = Matrix.Diagonal(sca).to_4x4()
        r = rot.to_matrix().to_4x4()
        t = Matrix.Translation(trans).to_4x4()
        o = Matrix.Translation(offset).to_4x4()
        m = t @ r @ s @ o

        trans = m.translation

    translation, rotation, scale = (None, None, None)
    trans[0], trans[1], trans[2] = gltf2_blender_math.round_if_near(trans[0], 0.0), gltf2_blender_math.round_if_near(trans[1], 0.0), \
                                   gltf2_blender_math.round_if_near(trans[2], 0.0)
    rot[0], rot[1], rot[2], rot[3] = gltf2_blender_math.round_if_near(rot[0], 1.0), gltf2_blender_math.round_if_near(rot[1], 0.0), \
                                     gltf2_blender_math.round_if_near(rot[2], 0.0), gltf2_blender_math.round_if_near(rot[3], 0.0)
    sca[0], sca[1], sca[2] = gltf2_blender_math.round_if_near(sca[0], 1.0), gltf2_blender_math.round_if_near(sca[1], 1.0), \
                             gltf2_blender_math.round_if_near(sca[2], 1.0)
    if trans[0] != 0.0 or trans[1] != 0.0 or trans[2] != 0.0:
        translation = [trans[0], trans[1], trans[2]]
    if rot[0] != 1.0 or rot[1] != 0.0 or rot[2] != 0.0 or rot[3] != 0.0:
        rotation = [rot[1], rot[2], rot[3], rot[0]]
    if sca[0] != 1.0 or sca[1] != 1.0 or sca[2] != 1.0:
        scale = [sca[0], sca[1], sca[2]]
    return translation, rotation, scale

def gather_skin(vnode, export_settings):
    blender_object = export_settings['vtree'].nodes[vnode].blender_object
    modifiers = {m.type: m for m in blender_object.modifiers}
    if "ARMATURE" not in modifiers or modifiers["ARMATURE"].object is None:
        return None

    # no skin needed when the modifier is linked without having a vertex group
    if len(blender_object.vertex_groups) == 0:
        return None

    # check if any vertices in the mesh are part of a vertex group
    depsgraph = bpy.context.evaluated_depsgraph_get()
    blender_mesh_owner = blender_object.evaluated_get(depsgraph)
    blender_mesh = blender_mesh_owner.to_mesh(preserve_all_data_layers=True, depsgraph=depsgraph)
    if not any(vertex.groups is not None and len(vertex.groups) > 0 for vertex in blender_mesh.vertices):
        return None

    # Prevent infinite recursive error. A mesh can't have an Armature modifier
    # and be bone parented to a bone of this armature
    # In that case, ignore the armature modifier, keep only the bone parenting
    if blender_object.parent is not None \
    and blender_object.parent_type == 'BONE' \
    and blender_object.parent.name == modifiers["ARMATURE"].object.name:

        return None

    # Skins and meshes must be in the same glTF node, which is different from how blender handles armatures
    return gltf2_blender_gather_skins.gather_skin(export_settings['vtree'].nodes[vnode].armature, export_settings)


def __gather_weights(blender_object, export_settings):
    return None

def __convert_swizzle_location(loc, export_settings):
    """Convert a location from Blender coordinate system to glTF coordinate system."""
    if export_settings['gltf_yup']:
        return Vector((loc[0], loc[2], -loc[1]))
    else:
        return Vector((loc[0], loc[1], loc[2]))


def __convert_swizzle_rotation(rot, export_settings):
    """
    Convert a quaternion rotation from Blender coordinate system to glTF coordinate system.

    'w' is still at first position.
    """
    if export_settings['gltf_yup']:
        return Quaternion((rot[0], rot[1], rot[3], -rot[2]))
    else:
        return Quaternion((rot[0], rot[1], rot[2], rot[3]))


def __convert_swizzle_scale(scale, export_settings):
    """Convert a scale from Blender coordinate system to glTF coordinate system."""
    if export_settings['gltf_yup']:
        return Vector((scale[0], scale[2], scale[1]))
    else:
        return Vector((scale[0], scale[1], scale[2]))<|MERGE_RESOLUTION|>--- conflicted
+++ resolved
@@ -223,12 +223,7 @@
     else:
         blender_mesh = blender_object.data
         # If no skin are exported, no need to have vertex group, this will create a cache miss
-<<<<<<< HEAD
-        if not export_settings[gltf2_blender_export_keys.SKINS]:
-=======
         if not export_settings['gltf_skins']:
-            vertex_groups = None
->>>>>>> 27f4c6a9
             modifiers = None
         else:
             # Check if there is an armature modidier
