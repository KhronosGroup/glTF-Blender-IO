--- conflicted
+++ resolved
@@ -52,12 +52,7 @@
 
 @cached_by_key(key=get_mesh_cache_key)
 def gather_mesh(blender_mesh: bpy.types.Mesh,
-<<<<<<< HEAD
-                library: Optional[str],
                 uuid_for_skined_data,
-=======
-                blender_object: Optional[bpy.types.Object],
->>>>>>> 8a42ab6d
                 vertex_groups: Optional[bpy.types.VertexGroups],
                 modifiers: Optional[bpy.types.ObjectModifiers],
                 skip_filter: bool,
@@ -68,19 +63,11 @@
         return None
 
     mesh = gltf2_io.Mesh(
-<<<<<<< HEAD
-        extensions=__gather_extensions(blender_mesh, library, vertex_groups, modifiers, export_settings),
-        extras=__gather_extras(blender_mesh, library, vertex_groups, modifiers, export_settings),
-        name=__gather_name(blender_mesh, library, vertex_groups, modifiers, export_settings),
-        weights=__gather_weights(blender_mesh, library, vertex_groups, modifiers, export_settings),
-        primitives=__gather_primitives(blender_mesh, library, uuid_for_skined_data, vertex_groups, modifiers, material_names, export_settings),
-=======
         extensions=__gather_extensions(blender_mesh, vertex_groups, modifiers, export_settings),
         extras=__gather_extras(blender_mesh, vertex_groups, modifiers, export_settings),
         name=__gather_name(blender_mesh, vertex_groups, modifiers, export_settings),
         weights=__gather_weights(blender_mesh, vertex_groups, modifiers, export_settings),
-        primitives=__gather_primitives(blender_mesh, blender_object, vertex_groups, modifiers, materials, export_settings),
->>>>>>> 8a42ab6d
+        primitives=__gather_primitives(blender_mesh, uuid_for_skined_data, vertex_groups, modifiers, material_names, export_settings),
     )
 
     if len(mesh.primitives) == 0:
@@ -160,24 +147,14 @@
 
 
 def __gather_primitives(blender_mesh: bpy.types.Mesh,
-<<<<<<< HEAD
-                        library: Optional[str],
                         uuid_for_skined_data,
-=======
-                        blender_object: Optional[bpy.types.Object],
->>>>>>> 8a42ab6d
                         vertex_groups: Optional[bpy.types.VertexGroups],
                         modifiers: Optional[bpy.types.ObjectModifiers],
                         materials: Tuple[bpy.types.Material],
                         export_settings
                         ) -> List[gltf2_io.MeshPrimitive]:
     return gltf2_blender_gather_primitives.gather_primitives(blender_mesh,
-<<<<<<< HEAD
-                                                             library,
                                                              uuid_for_skined_data,
-=======
-                                                             blender_object,
->>>>>>> 8a42ab6d
                                                              vertex_groups,
                                                              modifiers,
                                                              materials,
