# Copyright 2021 The glTF-Blender-IO authors.
#
# Licensed under the Apache License, Version 2.0 (the "License");
# you may not use this file except in compliance with the License.
# You may obtain a copy of the License at
#
#     http://www.apache.org/licenses/LICENSE-2.0
#
# Unless required by applicable law or agreed to in writing, software
# distributed under the License is distributed on an "AS IS" BASIS,
# WITHOUT WARRANTIES OR CONDITIONS OF ANY KIND, either express or implied.
# See the License for the specific language governing permissions and
# limitations under the License.

import bpy
import uuid
import numpy as np

from . import gltf2_blender_export_keys
from io_scene_gltf2.io.exp.gltf2_io_user_extensions import export_user_extensions
from mathutils import Quaternion, Matrix
from io_scene_gltf2.io.com import gltf2_io
from io_scene_gltf2.io.imp.gltf2_io_binary import BinaryData
from io_scene_gltf2.io.com import gltf2_io_constants
from io_scene_gltf2.io.exp import gltf2_io_binary_data
from io_scene_gltf2.blender.exp import gltf2_blender_gather_accessors

class VExportNode:

    OBJECT = 1
    ARMATURE = 2
    BONE = 3
    LIGHT = 4
    CAMERA = 5
    COLLECTION = 6
    INSTANCE = 7 # For instances of GN

    # Parent type, to be set on child regarding its parent
    NO_PARENT = 54
    PARENT_OBJECT = 50
    PARENT_BONE = 51
    PARENT_BONE_RELATIVE = 52
    PARENT_ROOT_BONE = 53
    PARENT_BONE_BONE = 55


    def __init__(self):
        self.children = []
        self.blender_type = None
        self.matrix_world = None
        self.parent_type = None

        self.blender_object = None
        self.blender_bone = None

        self.force_as_empty = False # Used for instancer display

        # Only for bone/bone and object parented to bone
        self.parent_bone_uuid = None

        # Only for bones
        self.use_deform = None

        # Only for armature
        self.bones = {}

        # For deformed object
        self.armature = None # for deformed object and for bone
        self.skin = None

        # glTF
        self.node = None

        # For mesh instance data of GN instances
        self.data = None
        self.materials = None

    def add_child(self, uuid):
        self.children.append(uuid)

    def set_blender_data(self, blender_object, blender_bone):
        self.blender_object = blender_object
        self.blender_bone = blender_bone

    def recursive_display(self, tree, mode):
        if mode == "simple":
            for c in self.children:
                print(self.blender_object.name if self.blender_object is not None else "GN" + self.data.name, "/", self.blender_bone.name if self.blender_bone else "", "-->", tree.nodes[c].blender_object.name if tree.nodes[c].blender_object else "GN" + tree.nodes[c].data.name, "/", tree.nodes[c].blender_bone.name if tree.nodes[c].blender_bone else "" )
                tree.nodes[c].recursive_display(tree, mode)

class VExportTree:
    def __init__(self, export_settings):
        self.nodes = {}
        self.roots = []

        self.export_settings = export_settings

        self.tree_troncated = False

        self.axis_basis_change = Matrix.Identity(4)
        if self.export_settings[gltf2_blender_export_keys.YUP]:
            self.axis_basis_change = Matrix(
                ((1.0, 0.0, 0.0, 0.0), (0.0, 0.0, 1.0, 0.0), (0.0, -1.0, 0.0, 0.0), (0.0, 0.0, 0.0, 1.0)))

    def add_node(self, node):
        self.nodes[node.uuid] = node

    def add_children(self, uuid_parent, uuid_child):
        self.nodes[uuid_parent].add_child(uuid_child)

    def construct(self, blender_scene):
        bpy.context.window.scene = blender_scene
        depsgraph = bpy.context.evaluated_depsgraph_get()

        # Gather parent/children information once, as calling bobj.children is
        #   very expensive operation : takes O(len(bpy.data.objects)) time.
        blender_children = dict()
        for bobj in bpy.data.objects:
            bparent = bobj.parent
            blender_children.setdefault(bobj, [])
            blender_children.setdefault(bparent, []).append(bobj)

        scene_eval = blender_scene.evaluated_get(depsgraph=depsgraph)
        for blender_object in [obj.original for obj in scene_eval.objects if obj.parent is None]:
            self.recursive_node_traverse(blender_object, None, None, Matrix.Identity(4), False, blender_children)

<<<<<<< HEAD
    def recursive_node_traverse(self, blender_object, blender_bone, parent_uuid, parent_coll_matrix_world, blender_children, armature_uuid=None, dupli_world_matrix=None, data=None, original_object=None):
=======
    def recursive_node_traverse(self, blender_object, blender_bone, parent_uuid, parent_coll_matrix_world, delta, blender_children, armature_uuid=None, dupli_world_matrix=None):
>>>>>>> be5c0cea
        node = VExportNode()
        node.uuid = str(uuid.uuid4())
        node.parent_uuid = parent_uuid
        node.set_blender_data(blender_object, blender_bone)
        if blender_object is None:
            node.data = data
            node.original_object = original_object

        # add to parent if needed
        if parent_uuid is not None:
            self.add_children(parent_uuid, node.uuid)
        else:
            self.roots.append(node.uuid)

        # Set blender type
        if blender_object is None: #GN instance
            node.blender_type = VExportNode.INSTANCE
        elif blender_bone is not None:
            node.blender_type = VExportNode.BONE
            self.nodes[armature_uuid].bones[blender_bone.name] = node.uuid
            node.use_deform = blender_bone.id_data.data.bones[blender_bone.name].use_deform
        elif blender_object.type == "ARMATURE":
            node.blender_type = VExportNode.ARMATURE
        elif blender_object.type == "CAMERA":
            node.blender_type = VExportNode.CAMERA
        elif blender_object.type == "LIGHT":
            node.blender_type = VExportNode.LIGHT
        elif blender_object.instance_type == "COLLECTION":
            node.blender_type = VExportNode.COLLECTION
        else:
            node.blender_type = VExportNode.OBJECT

        # For meshes with armature modifier (parent is armature), keep armature uuid
        if node.blender_type == VExportNode.OBJECT:
            modifiers = {m.type: m for m in blender_object.modifiers}
            if "ARMATURE" in modifiers and modifiers["ARMATURE"].object is not None:
                if parent_uuid is None or not self.nodes[parent_uuid].blender_type == VExportNode.ARMATURE:
                    # correct workflow is to parent skinned mesh to armature, but ...
                    # all users don't use correct workflow
                    print("WARNING: Armature must be the parent of skinned mesh")
                    print("Armature is selected by its name, but may be false in case of instances")
                    # Search an armature by name, and use the first found
                    # This will be done after all objects are setup
                    node.armature_needed = modifiers["ARMATURE"].object.name
                else:
                    node.armature = parent_uuid

        # For bones, store uuid of armature
        if blender_bone is not None:
            node.armature = armature_uuid

        # for bone/bone parenting, store parent, this will help armature tree management
        if parent_uuid is not None and self.nodes[parent_uuid].blender_type == VExportNode.BONE and node.blender_type == VExportNode.BONE:
            node.parent_bone_uuid = parent_uuid


        # Objects parented to bone
        if parent_uuid is not None and self.nodes[parent_uuid].blender_type == VExportNode.BONE and node.blender_type != VExportNode.BONE:
            node.parent_bone_uuid = parent_uuid

        # World Matrix

        # Delta is used when rest transforms are used for armatures
        # Any children of objects parented to bones must have this delta (for grandchildren, etc...)
        new_delta = False

        # Store World Matrix for objects
        if dupli_world_matrix is not None:
            node.matrix_world = dupli_world_matrix
        elif node.blender_type in [VExportNode.OBJECT, VExportNode.COLLECTION, VExportNode.ARMATURE, VExportNode.CAMERA, VExportNode.LIGHT]:
            # Matrix World of object is expressed based on collection instance objects are
            # So real world matrix is collection world_matrix @ "world_matrix" of object
            node.matrix_world = parent_coll_matrix_world @ blender_object.matrix_world.copy()

            # If object is parented to bone, and Rest pose is used, we need to keep the world matrix relative to rest pose,
            # not the current world matrix (relation to pose)
            if parent_uuid and self.nodes[parent_uuid].blender_type == VExportNode.BONE and self.export_settings['gltf_current_frame'] is False:
                _blender_bone = self.nodes[parent_uuid].blender_bone
                _pose = self.nodes[self.nodes[parent_uuid].armature].matrix_world @ _blender_bone.matrix @ self.axis_basis_change
                _rest = self.nodes[self.nodes[parent_uuid].armature].matrix_world @ _blender_bone.bone.matrix_local @ self.axis_basis_change
                _delta = _pose.inverted_safe() @ node.matrix_world
                node.original_matrix_world = node.matrix_world.copy()
                node.matrix_world = _rest @ _delta
                new_delta = True

            if node.blender_type == VExportNode.CAMERA and self.export_settings[gltf2_blender_export_keys.CAMERAS]:
                if self.export_settings[gltf2_blender_export_keys.YUP]:
                    correction = Quaternion((2**0.5/2, -2**0.5/2, 0.0, 0.0))
                else:
                    correction = Matrix.Identity(4).to_quaternion()
                node.matrix_world @= correction.to_matrix().to_4x4()
            elif node.blender_type == VExportNode.LIGHT and self.export_settings[gltf2_blender_export_keys.LIGHTS]:
                if self.export_settings[gltf2_blender_export_keys.YUP]:
                    correction = Quaternion((2**0.5/2, -2**0.5/2, 0.0, 0.0))
                else:
                    correction = Matrix.Identity(4).to_quaternion()
                node.matrix_world @= correction.to_matrix().to_4x4()
        elif node.blender_type == VExportNode.BONE:
            if self.export_settings['gltf_current_frame'] is True:
                # Use pose bone for TRS
                node.matrix_world = self.nodes[node.armature].matrix_world @ blender_bone.matrix
            else:
                # Use edit bone for TRS --> REST pose will be used
                node.matrix_world = self.nodes[node.armature].matrix_world @ blender_bone.bone.matrix_local
            node.matrix_world = node.matrix_world @ self.axis_basis_change

        if delta is True:
            _pose_parent = self.nodes[parent_uuid].original_matrix_world
            _rest_parent = self.nodes[parent_uuid].matrix_world
            _delta = _pose_parent.inverted_safe() @ node.matrix_world
            node.original_matrix_world = node.matrix_world.copy()
            node.matrix_world = _rest_parent @ _delta

        # Force empty ?
        # For duplis, if instancer is not display, we should create an empty
        if blender_object and blender_object.is_instancer is True and blender_object.show_instancer_for_render is False:
            node.force_as_empty = True

        # Storing this node
        self.add_node(node)

        ###### Manage children ######

        # GN instance have no children
        if blender_object is None:
            return

        # standard children
        if blender_bone is None and blender_object.is_instancer is False:
            for child_object in blender_children[blender_object]:
                if child_object.parent_bone:
                    # Object parented to bones
                    # Will be manage later
                    continue
                else:
                    # Classic parenting
                    self.recursive_node_traverse(child_object, None, node.uuid, parent_coll_matrix_world, new_delta or delta, blender_children)

        # Collections
        if blender_object.instance_type == 'COLLECTION' and blender_object.instance_collection:
            for dupli_object in blender_object.instance_collection.all_objects:
                if dupli_object.parent is not None:
                    continue
                self.recursive_node_traverse(dupli_object, None, node.uuid, node.matrix_world, new_delta or delta, blender_children)

        # Armature : children are bones with no parent
        if blender_object.type == "ARMATURE" and blender_bone is None:
            for b in [b for b in blender_object.pose.bones if b.parent is None]:
                self.recursive_node_traverse(blender_object, b, node.uuid, parent_coll_matrix_world, new_delta or delta, blender_children, node.uuid)

        # Bones
        if blender_object.type == "ARMATURE" and blender_bone is not None:
            for b in blender_bone.children:
                self.recursive_node_traverse(blender_object, b, node.uuid, parent_coll_matrix_world, new_delta or delta, blender_children, armature_uuid)

        # Object parented to bone
        if blender_bone is not None:
            for child_object in [c for c in blender_children[blender_object] if c.parent_type == "BONE" and c.parent_bone is not None and c.parent_bone == blender_bone.name]:
                self.recursive_node_traverse(child_object, None, node.uuid, parent_coll_matrix_world, new_delta or delta, blender_children)

        # Duplis
        if blender_object.is_instancer is True and blender_object.instance_type != 'COLLECTION':
            depsgraph = bpy.context.evaluated_depsgraph_get()
            for (dupl, mat) in [(dup.object.original, dup.matrix_world.copy()) for dup in depsgraph.object_instances if dup.parent and id(dup.parent.original) == id(blender_object)]:
                self.recursive_node_traverse(dupl, None, node.uuid, parent_coll_matrix_world, new_delta or delta, blender_children, dupli_world_matrix=mat)

        # Geometry Nodes instances
        if self.export_settings['gltf_gn_mesh'] is True:
            # Do not force export as empty
            # Because GN graph can have both geometry and instances
            depsgraph = bpy.context.evaluated_depsgraph_get()
            eval = blender_object.evaluated_get(depsgraph)
            for inst in depsgraph.object_instances: # use only as iterator
                if inst.parent == eval:
                    if not inst.is_instance:
                        continue
                    self.recursive_node_traverse(None, None, node.uuid, parent_coll_matrix_world, blender_children, dupli_world_matrix=inst.matrix_world.copy(), data=inst.object.data, original_object=blender_object)

    def get_all_objects(self):
        return [n.uuid for n in self.nodes.values() if n.blender_type != VExportNode.BONE]

    def get_all_bones(self, uuid): #For armatue Only
        if self.nodes[uuid].blender_type == VExportNode.ARMATURE:
            def recursive_get_all_bones(uuid):
                total = []
                if self.nodes[uuid].blender_type == VExportNode.BONE:
                    total.append(uuid)
                    for child_uuid in self.nodes[uuid].children:
                        total.extend(recursive_get_all_bones(child_uuid))

                return total

            tot = []
            for c_uuid in self.nodes[uuid].children:
                tot.extend(recursive_get_all_bones(c_uuid))
            return tot
        else:
            return []

    def get_all_node_of_type(self, node_type):
        return [n.uuid for n in self.nodes.values() if n.blender_type == node_type]

    def display(self, mode):
        if mode == "simple":
            for n in self.roots:
                print("Root", self.nodes[n].blender_object.name, "/", self.nodes[n].blender_bone.name if self.nodes[n].blender_bone else "" )
                self.nodes[n].recursive_display(self, mode)


    def filter_tag(self):
        roots = self.roots.copy()
        for r in roots:
            self.recursive_filter_tag(r, None)

    def filter_perform(self):
        roots = self.roots.copy()
        for r in roots:
            self.recursive_filter(r, None) # Root, so no parent

    def filter(self):
        self.filter_tag()
        export_user_extensions('gather_tree_filter_tag_hook', self.export_settings, self)
        self.filter_perform()
        self.remove_filtered_nodes()


    def recursive_filter_tag(self, uuid, parent_keep_tag):
        # parent_keep_tag is for collection instance
        # some properties (selection, visibility, renderability)
        # are defined at collection level, and we need to use these values
        # for all objects of the collection instance.
        # But some properties (camera, lamp ...) are not defined at collection level
        if parent_keep_tag is None:
            self.nodes[uuid].keep_tag = self.node_filter_not_inheritable_is_kept(uuid) and self.node_filter_inheritable_is_kept(uuid)
        elif parent_keep_tag is True:
            self.nodes[uuid].keep_tag = self.node_filter_not_inheritable_is_kept(uuid)
        elif parent_keep_tag is False:
            self.nodes[uuid].keep_tag = False
        else:
            print("This should not happen!")

        for child in self.nodes[uuid].children:
            if self.nodes[uuid].blender_type == VExportNode.COLLECTION:
                self.recursive_filter_tag(child, self.nodes[uuid].keep_tag)
            else:
                self.recursive_filter_tag(child, parent_keep_tag)

    def recursive_filter(self, uuid, parent_kept_uuid):
        children = self.nodes[uuid].children.copy()

        new_parent_kept_uuid = None
        if self.nodes[uuid].keep_tag is False:
            new_parent_kept_uuid = parent_kept_uuid
            # Need to modify tree
            if self.nodes[uuid].parent_uuid is not None:
                self.nodes[self.nodes[uuid].parent_uuid].children.remove(uuid)
            else:
                # Remove from root
                self.roots.remove(uuid)
        else:
            new_parent_kept_uuid = uuid

            # If parent_uuid is not parent_kept_uuid, we need to modify children list of parent_kept_uuid
            if parent_kept_uuid != self.nodes[uuid].parent_uuid and parent_kept_uuid is not None:
                self.tree_troncated = True
                self.nodes[parent_kept_uuid].children.append(uuid)

            # If parent_kept_uuid is None, and parent_uuid was not, add to root list
            if self.nodes[uuid].parent_uuid is not None and parent_kept_uuid is None:
                self.tree_troncated = True
                self.roots.append(uuid)

            # Modify parent uuid
            self.nodes[uuid].parent_uuid = parent_kept_uuid

        for child in children:
            self.recursive_filter(child, new_parent_kept_uuid)


    def node_filter_not_inheritable_is_kept(self, uuid):
        # Export Camera or not
        if self.nodes[uuid].blender_type == VExportNode.CAMERA:
            if self.export_settings[gltf2_blender_export_keys.CAMERAS] is False:
                return False

        # Export Lamp or not
        if self.nodes[uuid].blender_type == VExportNode.LIGHT:
            if self.export_settings[gltf2_blender_export_keys.LIGHTS] is False:
                return False

        # Export deform bones only
        if self.nodes[uuid].blender_type == VExportNode.BONE:
            if self.export_settings['gltf_def_bones'] is True and self.nodes[uuid].use_deform is False:
                # Check if bone has some objected parented to bone. We need to keep it in that case, even if this is not a def bone
                if len([c for c in self.nodes[uuid].children if self.nodes[c].blender_type != VExportNode.BONE]) != 0:
                    return True
                return False

        return True

    def node_filter_inheritable_is_kept(self, uuid):

        if self.nodes[uuid].blender_object is None:
            # geometry node instances
            return True

        if self.export_settings[gltf2_blender_export_keys.SELECTED] and self.nodes[uuid].blender_object.select_get() is False:
            return False

        if self.export_settings[gltf2_blender_export_keys.VISIBLE]:
            # The eye in outliner (object)
            if self.nodes[uuid].blender_object.visible_get() is False:
                return False

            # The screen in outliner (object)
            if self.nodes[uuid].blender_object.hide_viewport is True:
                return False

            # The screen in outliner (collections)
            if all([c.hide_viewport for c in self.nodes[uuid].blender_object.users_collection]):
                return False

        # The camera in outliner (object)
        if self.export_settings[gltf2_blender_export_keys.RENDERABLE]:
            if self.nodes[uuid].blender_object.hide_render is True:
                return False

            # The camera in outliner (collections)
            if all([c.hide_render for c in self.nodes[uuid].blender_object.users_collection]):
                return False

        if self.export_settings[gltf2_blender_export_keys.ACTIVE_COLLECTION] and not self.export_settings[gltf2_blender_export_keys.ACTIVE_COLLECTION_WITH_NESTED]:
            found = any(x == self.nodes[uuid].blender_object for x in bpy.context.collection.objects)
            if not found:
                return False

        if self.export_settings[gltf2_blender_export_keys.ACTIVE_COLLECTION] and self.export_settings[gltf2_blender_export_keys.ACTIVE_COLLECTION_WITH_NESTED]:
            found = any(x == self.nodes[uuid].blender_object for x in bpy.context.collection.all_objects)
            if not found:
                return False

        return True

    def remove_filtered_nodes(self):
        self.nodes = {k:n for (k, n) in self.nodes.items() if n.keep_tag is True}

    def search_missing_armature(self):
        for n in [n for n in self.nodes.values() if hasattr(n, "armature_needed") is True]:
            candidates = [i for i in self.nodes.values() if i.blender_type == VExportNode.ARMATURE and i.blender_object.name == n.armature_needed]
            if len(candidates) > 0:
                n.armature = candidates[0].uuid
            del n.armature_needed

    def add_neutral_bones(self):
        added_armatures = []
        for n in [n for n in self.nodes.values() if \
                n.armature is not None and \
                n.armature in self.nodes and \
                n.blender_type == VExportNode.OBJECT and \
                hasattr(self.nodes[n.armature], "need_neutral_bone")]: #all skin meshes objects where neutral bone is needed

            if n.armature not in added_armatures:

                added_armatures.append(n.armature) # Make sure to not insert 2 times the neural bone

                # First add a new node
                trans, rot, sca = self.axis_basis_change.decompose()
                translation, rotation, scale = (None, None, None)
                if trans[0] != 0.0 or trans[1] != 0.0 or trans[2] != 0.0:
                    translation = [trans[0], trans[1], trans[2]]
                if rot[0] != 1.0 or rot[1] != 0.0 or rot[2] != 0.0 or rot[3] != 0.0:
                    rotation = [rot[1], rot[2], rot[3], rot[0]]
                if sca[0] != 1.0 or sca[1] != 1.0 or sca[2] != 1.0:
                    scale = [sca[0], sca[1], sca[2]]
                neutral_bone = gltf2_io.Node(
                                camera=None,
                                children=None,
                                extensions=None,
                                extras=None,
                                matrix=None,
                                mesh=None,
                                name='neutral_bone',
                                rotation=rotation,
                                scale=scale,
                                skin=None,
                                translation=translation,
                                weights=None
                            )
                # Add it to child list of armature
                self.nodes[n.armature].node.children.append(neutral_bone)

                # Add it to joint list
                n.node.skin.joints.append(neutral_bone)

                # Need to add an InverseBindMatrix
                array = BinaryData.decode_accessor_internal(n.node.skin.inverse_bind_matrices)

                inverse_bind_matrix = (
                    self.axis_basis_change @ self.nodes[n.armature].matrix_world_armature).inverted_safe()

                matrix = []
                for column in range(0, 4):
                    for row in range(0, 4):
                            matrix.append(inverse_bind_matrix[row][column])

                array = np.append(array, np.array([matrix]), axis=0)
                binary_data = gltf2_io_binary_data.BinaryData.from_list(array.flatten(), gltf2_io_constants.ComponentType.Float)
                n.node.skin.inverse_bind_matrices = gltf2_blender_gather_accessors.gather_accessor(
                    binary_data,
                    gltf2_io_constants.ComponentType.Float,
                    len(array.flatten()) // gltf2_io_constants.DataType.num_elements(gltf2_io_constants.DataType.Mat4),
                    None,
                    None,
                    gltf2_io_constants.DataType.Mat4,
                    self.export_settings
                )
    def get_unused_skins(self):
        from .gltf2_blender_gather_skins import gather_skin
        skins = []
        for n in [n for n in self.nodes.values() if n.blender_type == VExportNode.ARMATURE]:
            if len([m for m in self.nodes.values() if m.keep_tag is True and m.blender_type == VExportNode.OBJECT and m.armature == n.uuid]) == 0:
                skin = gather_skin(n.uuid, self.export_settings)
                skins.append(skin)
        return skins

    def variants_reset_to_original(self):
        # Only if Variants are displayed and exported
        if bpy.context.preferences.addons['io_scene_gltf2'].preferences.KHR_materials_variants_ui is False:
            return
        objects = [self.nodes[o].blender_object for o in self.get_all_node_of_type(VExportNode.OBJECT) if self.nodes[o].blender_object.type == "MESH" \
            and self.nodes[o].blender_object.data.get('gltf2_variant_default_materials') is not None]
        for obj in objects:
            # loop on material slots ( primitives )
            for mat_slot_idx, s in enumerate(obj.material_slots):
                # Check if there is a default material for this slot
                for i in obj.data.gltf2_variant_default_materials:
                    if i.material_slot_index == mat_slot_idx:
                        s.material = i.default_material
                        break

            # If not found, keep current material as default<|MERGE_RESOLUTION|>--- conflicted
+++ resolved
@@ -124,11 +124,7 @@
         for blender_object in [obj.original for obj in scene_eval.objects if obj.parent is None]:
             self.recursive_node_traverse(blender_object, None, None, Matrix.Identity(4), False, blender_children)
 
-<<<<<<< HEAD
-    def recursive_node_traverse(self, blender_object, blender_bone, parent_uuid, parent_coll_matrix_world, blender_children, armature_uuid=None, dupli_world_matrix=None, data=None, original_object=None):
-=======
-    def recursive_node_traverse(self, blender_object, blender_bone, parent_uuid, parent_coll_matrix_world, delta, blender_children, armature_uuid=None, dupli_world_matrix=None):
->>>>>>> be5c0cea
+    def recursive_node_traverse(self, blender_object, blender_bone, parent_uuid, parent_coll_matrix_world, delta, blender_children, armature_uuid=None, dupli_world_matrix=None, data=None, original_object=None):
         node = VExportNode()
         node.uuid = str(uuid.uuid4())
         node.parent_uuid = parent_uuid
@@ -305,7 +301,7 @@
                 if inst.parent == eval:
                     if not inst.is_instance:
                         continue
-                    self.recursive_node_traverse(None, None, node.uuid, parent_coll_matrix_world, blender_children, dupli_world_matrix=inst.matrix_world.copy(), data=inst.object.data, original_object=blender_object)
+                    self.recursive_node_traverse(None, None, node.uuid, parent_coll_matrix_world, new_delta or delta, blender_children, dupli_world_matrix=inst.matrix_world.copy(), data=inst.object.data, original_object=blender_object)
 
     def get_all_objects(self):
         return [n.uuid for n in self.nodes.values() if n.blender_type != VExportNode.BONE]
