--- conflicted
+++ resolved
@@ -600,7 +600,6 @@
                     self.nodes[bone].parent_uuid = arma
                     self.nodes[arma].children.append(bone)
 
-<<<<<<< HEAD
     def break_obj_hierarchy(self):
         # Can be usefull when matrix is not decomposable
         # TODO: if we get real collection, we probably need to adapt this code
@@ -610,7 +609,7 @@
                 self.nodes[self.nodes[obj].parent_uuid].children.remove(obj)
                 self.nodes[obj].parent_uuid = None
                 self.roots.append(obj)
-=======
+
     def check_if_we_can_remove_armature(self):
         # If user requested to remove armature, we need to check if it is possible
         # If is impossible to remove it if armature has multiple root bones. (glTF validator error)
@@ -620,5 +619,4 @@
                 # We can't remove armature
                 self.export_settings['gltf_armature_object_remove'] = False
                 print("WARNING: We can't remove armature object because some armatures have multiple root bones.")
-                break
->>>>>>> 3c02ebf9
+                break