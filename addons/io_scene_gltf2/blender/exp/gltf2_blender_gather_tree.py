--- conflicted
+++ resolved
@@ -393,7 +393,6 @@
                 n.armature = candidates[0].uuid
             del n.armature_needed
 
-<<<<<<< HEAD
     def add_neutral_bones(self):
         for n in [n for n in self.nodes.values() if n.armature is not None and n.blender_type == VExportNode.OBJECT and hasattr(self.nodes[n.armature], "need_neutral_bone")]: #all skin meshes objects where neutral bone is needed
             # First add a new node
@@ -457,7 +456,6 @@
                 gltf2_io_constants.DataType.Mat4,
                 self.export_settings
             )
-=======
     def get_unused_skins(self):
         from .gltf2_blender_gather_skins import gather_skin
         skins = []
@@ -465,5 +463,4 @@
             if len([m for m in self.nodes.values() if m.keep_tag is True and m.blender_type == VExportNode.OBJECT and m.armature == n.uuid]) == 0:
                 skin = gather_skin(n.uuid, self.export_settings)
                 skins.append(skin)
-        return skins
->>>>>>> 9e08d423
+        return skins