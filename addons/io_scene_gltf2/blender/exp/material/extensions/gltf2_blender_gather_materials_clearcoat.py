--- conflicted
+++ resolved
@@ -25,15 +25,9 @@
     clearcoat_extension = {}
     clearcoat_roughness_slots = ()
 
-<<<<<<< HEAD
-    clearcoat_socket = get_socket(blender_material, 'Clearcoat')
-    clearcoat_roughness_socket = get_socket(blender_material, 'Clearcoat Roughness')
-    clearcoat_normal_socket = get_socket(blender_material, 'Clearcoat Normal')
-=======
-    clearcoat_socket = gltf2_blender_get.get_socket(blender_material, 'Coat')
-    clearcoat_roughness_socket = gltf2_blender_get.get_socket(blender_material, 'Coat Roughness')
-    clearcoat_normal_socket = gltf2_blender_get.get_socket(blender_material, 'Coat Normal')
->>>>>>> a4103305
+    clearcoat_socket = get_socket(blender_material, 'Coat')
+    clearcoat_roughness_socket = get_socket(blender_material, 'Coat Roughness')
+    clearcoat_normal_socket = get_socket(blender_material, 'Coat Normal')
 
     if isinstance(clearcoat_socket.socket, bpy.types.NodeSocket) and not clearcoat_socket.socket.is_linked:
         clearcoat_extension['clearcoatFactor'] = clearcoat_socket.socket.default_value
