# Copyright 2018-2022 The glTF-Blender-IO authors.
#
# Licensed under the Apache License, Version 2.0 (the "License");
# you may not use this file except in compliance with the License.
# You may obtain a copy of the License at
#
#     http://www.apache.org/licenses/LICENSE-2.0
#
# Unless required by applicable law or agreed to in writing, software
# distributed under the License is distributed on an "AS IS" BASIS,
# WITHOUT WARRANTIES OR CONDITIONS OF ANY KIND, either express or implied.
# See the License for the specific language governing permissions and
# limitations under the License.

import bpy
from .....io.com.gltf2_io_extensions import Extension
from .....io.com.gltf2_io_constants import GLTF_IOR
from ....com.gltf2_blender_default import BLENDER_SPECULAR, BLENDER_SPECULAR_TINT
<<<<<<< HEAD
from ...material import gltf2_blender_gather_texture_info
from ..gltf2_blender_search_node_tree import \
    has_image_node_from_socket, \
    get_socket_from_gltf_material_node, \
    get_socket, \
    get_factor_from_socket

=======
from ...material.gltf2_blender_gather_texture_info import gather_texture_info
from ...gltf2_blender_get import image_tex_is_valid_from_socket
>>>>>>> 77801afb

def export_original_specular(blender_material, export_settings):
    specular_extension = {}

    original_specular_socket = get_socket_from_gltf_material_node(blender_material, 'Specular')
    original_specularcolor_socket = get_socket_from_gltf_material_node(blender_material, 'Specular Color')

    if original_specular_socket.socket is None or original_specularcolor_socket.socket is None:
        return None, None

    specular_non_linked = isinstance(original_specular_socket.socket, bpy.types.NodeSocket) and not original_specular_socket.socket.is_linked
    specularcolor_non_linked = isinstance(original_specularcolor_socket.socket, bpy.types.NodeSocket) and not original_specularcolor_socket.socket.is_linked


    use_actives_uvmaps = []

    if specular_non_linked is True:
        fac = original_specular_socket.socket.default_value
        if fac != 1.0:
            specular_extension['specularFactor'] = fac
    else:
        # Factor
        fac = get_factor_from_socket(original_specular_socket, kind='VALUE')
        if fac is not None and fac != 1.0:
            specular_extension['specularFactor'] = fac

        # Texture
<<<<<<< HEAD
        if has_image_node_from_socket(original_specular_socket, export_settings):
            original_specular_texture, original_specular_use_active_uvmap, _ = gltf2_blender_gather_texture_info.gather_texture_info(
=======
        if gltf2_blender_get.has_image_node_from_socket(original_specular_socket):
            original_specular_texture, original_specular_use_active_uvmap, _ = gather_texture_info(
>>>>>>> 77801afb
                original_specular_socket,
                (original_specular_socket,),
                (),
                export_settings,
            )
            specular_extension['specularTexture'] = original_specular_texture
            if original_specular_use_active_uvmap:
                use_actives_uvmaps.append("specularTexture")


    if specularcolor_non_linked is True:
        color = original_specularcolor_socket.socket.default_value[:3]
        if color != [1.0, 1.0, 1.0]:
            specular_extension['specularColorFactor'] = color
    else:
        # Factor
        fac = get_factor_from_socket(original_specularcolor_socket, kind='RGB')
        if fac is not None and fac != [1.0, 1.0, 1.0]:
            specular_extension['specularColorFactor'] = fac

        # Texture
<<<<<<< HEAD
        if has_image_node_from_socket(original_specularcolor_socket, export_settings):
            original_specularcolor_texture, original_specularcolor_use_active_uvmap, _ = gltf2_blender_gather_texture_info.gather_texture_info(
=======
        if gltf2_blender_get.has_image_node_from_socket(original_specularcolor_socket):
            original_specularcolor_texture, original_specularcolor_use_active_uvmap, _ = gather_texture_info(
>>>>>>> 77801afb
                original_specularcolor_socket,
                (original_specularcolor_socket,),
                (),
                export_settings,
            )
            specular_extension['specularColorTexture'] = original_specularcolor_texture
            if original_specularcolor_use_active_uvmap:
                use_actives_uvmaps.append("specularColorTexture")

    return Extension('KHR_materials_specular', specular_extension, False), use_actives_uvmaps

def export_specular(blender_material, export_settings):

    if export_settings['gltf_original_specular'] is True:
        return export_original_specular(blender_material, export_settings)

    specular_extension = {}
    specular_ext_enabled = False

    specular_socket = get_socket(blender_material, 'Specular')
    specular_tint_socket = get_socket(blender_material, 'Specular Tint')
    base_color_socket = get_socket(blender_material, 'Base Color')
    transmission_socket = get_socket(blender_material, 'Transmission')
    ior_socket = get_socket(blender_material, 'IOR')

    if base_color_socket.socket is None:
        return None, None

<<<<<<< HEAD
    specular_not_linked = not has_image_node_from_socket(specular_socket, export_settings)
    specular_tint_not_linked = not has_image_node_from_socket(specular_tint_socket, export_settings)
    base_color_not_linked = not has_image_node_from_socket(base_color_socket, export_settings)
    transmission_not_linked = not has_image_node_from_socket(transmission_socket, export_settings)
    ior_not_linked = not has_image_node_from_socket(ior_socket, export_settings)

    specular = specular_socket.socket.default_value if specular_not_linked else None
    specular_tint = specular_tint_socket.socket.default_value if specular_tint_not_linked else None
    transmission = transmission_socket.socket.default_value if transmission_not_linked else None
    ior = ior_socket.socket.default_value if ior_not_linked else GLTF_IOR   # textures not supported #TODOExt add warning?
    base_color = base_color_socket.socket.default_value[0:3]
=======
    specular_not_linked = not image_tex_is_valid_from_socket(specular_socket)
    specular_tint_not_linked = not image_tex_is_valid_from_socket(specular_tint_socket)
    base_color_not_linked = not image_tex_is_valid_from_socket(base_color_socket)
    transmission_not_linked = not image_tex_is_valid_from_socket(transmission_socket)
    ior_not_linked = not image_tex_is_valid_from_socket(ior_socket)

    specular = specular_socket.default_value if specular_not_linked else None
    specular_tint = specular_tint_socket.default_value if specular_tint_not_linked else None
    transmission = transmission_socket.default_value if transmission_not_linked else None
    ior = ior_socket.default_value if ior_not_linked else GLTF_IOR   # textures not supported #TODOExt add warning?
    base_color = base_color_socket.default_value[0:3]
>>>>>>> 77801afb

    no_texture = (transmission_not_linked and specular_not_linked and specular_tint_not_linked and
        (specular_tint == 0.0 or (specular_tint != 0.0 and base_color_not_linked)))

    use_actives_uvmaps = []

    if no_texture:
        if specular != BLENDER_SPECULAR or specular_tint != BLENDER_SPECULAR_TINT:
            import numpy as np
            # See https://gist.github.com/proog128/d627c692a6bbe584d66789a5a6437a33
            specular_ext_enabled = True

            def normalize(c):
                luminance = lambda c: 0.3 * c[0] + 0.6 * c[1] + 0.1 * c[2]
                assert(len(c) == 3)
                l = luminance(c)
                if l == 0:
                    return np.array(c)
                return np.array([c[0] / l, c[1] / l, c[2] / l])

            f0_from_ior = ((ior - 1)/(ior + 1))**2
            if f0_from_ior == 0:
                specular_color = [1.0, 1.0, 1.0]
            else:
                tint_strength = (1 - specular_tint) + normalize(base_color) * specular_tint
                specular_color = (1 - transmission) * (1 / f0_from_ior) * 0.08 * specular * tint_strength + transmission * tint_strength
                specular_color = list(specular_color)
            specular_extension['specularColorFactor'] = specular_color
    else:
        if specular_not_linked and specular == BLENDER_SPECULAR and specular_tint_not_linked and specular_tint == BLENDER_SPECULAR_TINT:
            return None, None

        # Trying to identify cases where exporting a texture will not be needed
        if specular_not_linked and transmission_not_linked and \
            specular == 0.0 and transmission == 0.0:

            specular_extension['specularColorFactor'] = [0.0, 0.0, 0.0]
            return specular_extension, []


        # There will be a texture, with a complex calculation (no direct channel mapping)
        sockets = (specular_socket, specular_tint_socket, base_color_socket, transmission_socket, ior_socket)
        # Set primary socket having a texture
        primary_socket = specular_socket
        if specular_not_linked:
            primary_socket = specular_tint_socket
            if specular_tint_not_linked:
                primary_socket = base_color_socket
                if base_color_not_linked:
                    primary_socket = transmission_socket

        specularColorTexture, use_active_uvmap, specularColorFactor = gather_texture_info(
            primary_socket,
            sockets,
            (),
            export_settings,
            filter_type='ANY')
        if specularColorTexture is None:
            return None, None
        if use_active_uvmap:
            use_actives_uvmaps.append("specularColorTexture")

        specular_ext_enabled = True
        specular_extension['specularColorTexture'] = specularColorTexture


        if specularColorFactor is not None:
            specular_extension['specularColorFactor'] = specularColorFactor


    specular_extension = Extension('KHR_materials_specular', specular_extension, False) if specular_ext_enabled else None
    return specular_extension, use_actives_uvmaps<|MERGE_RESOLUTION|>--- conflicted
+++ resolved
@@ -16,18 +16,13 @@
 from .....io.com.gltf2_io_extensions import Extension
 from .....io.com.gltf2_io_constants import GLTF_IOR
 from ....com.gltf2_blender_default import BLENDER_SPECULAR, BLENDER_SPECULAR_TINT
-<<<<<<< HEAD
-from ...material import gltf2_blender_gather_texture_info
+from ...material.gltf2_blender_gather_texture_info import gather_texture_info
 from ..gltf2_blender_search_node_tree import \
     has_image_node_from_socket, \
     get_socket_from_gltf_material_node, \
     get_socket, \
     get_factor_from_socket
 
-=======
-from ...material.gltf2_blender_gather_texture_info import gather_texture_info
-from ...gltf2_blender_get import image_tex_is_valid_from_socket
->>>>>>> 77801afb
 
 def export_original_specular(blender_material, export_settings):
     specular_extension = {}
@@ -55,13 +50,8 @@
             specular_extension['specularFactor'] = fac
 
         # Texture
-<<<<<<< HEAD
         if has_image_node_from_socket(original_specular_socket, export_settings):
-            original_specular_texture, original_specular_use_active_uvmap, _ = gltf2_blender_gather_texture_info.gather_texture_info(
-=======
-        if gltf2_blender_get.has_image_node_from_socket(original_specular_socket):
             original_specular_texture, original_specular_use_active_uvmap, _ = gather_texture_info(
->>>>>>> 77801afb
                 original_specular_socket,
                 (original_specular_socket,),
                 (),
@@ -83,13 +73,8 @@
             specular_extension['specularColorFactor'] = fac
 
         # Texture
-<<<<<<< HEAD
         if has_image_node_from_socket(original_specularcolor_socket, export_settings):
-            original_specularcolor_texture, original_specularcolor_use_active_uvmap, _ = gltf2_blender_gather_texture_info.gather_texture_info(
-=======
-        if gltf2_blender_get.has_image_node_from_socket(original_specularcolor_socket):
             original_specularcolor_texture, original_specularcolor_use_active_uvmap, _ = gather_texture_info(
->>>>>>> 77801afb
                 original_specularcolor_socket,
                 (original_specularcolor_socket,),
                 (),
@@ -118,7 +103,6 @@
     if base_color_socket.socket is None:
         return None, None
 
-<<<<<<< HEAD
     specular_not_linked = not has_image_node_from_socket(specular_socket, export_settings)
     specular_tint_not_linked = not has_image_node_from_socket(specular_tint_socket, export_settings)
     base_color_not_linked = not has_image_node_from_socket(base_color_socket, export_settings)
@@ -130,19 +114,6 @@
     transmission = transmission_socket.socket.default_value if transmission_not_linked else None
     ior = ior_socket.socket.default_value if ior_not_linked else GLTF_IOR   # textures not supported #TODOExt add warning?
     base_color = base_color_socket.socket.default_value[0:3]
-=======
-    specular_not_linked = not image_tex_is_valid_from_socket(specular_socket)
-    specular_tint_not_linked = not image_tex_is_valid_from_socket(specular_tint_socket)
-    base_color_not_linked = not image_tex_is_valid_from_socket(base_color_socket)
-    transmission_not_linked = not image_tex_is_valid_from_socket(transmission_socket)
-    ior_not_linked = not image_tex_is_valid_from_socket(ior_socket)
-
-    specular = specular_socket.default_value if specular_not_linked else None
-    specular_tint = specular_tint_socket.default_value if specular_tint_not_linked else None
-    transmission = transmission_socket.default_value if transmission_not_linked else None
-    ior = ior_socket.default_value if ior_not_linked else GLTF_IOR   # textures not supported #TODOExt add warning?
-    base_color = base_color_socket.default_value[0:3]
->>>>>>> 77801afb
 
     no_texture = (transmission_not_linked and specular_not_linked and specular_tint_not_linked and
         (specular_tint == 0.0 or (specular_tint != 0.0 and base_color_not_linked)))
