--- conflicted
+++ resolved
@@ -243,11 +243,7 @@
                 dst_chan = Channel.G
             elif socket.socket.name == "Specular": # For original KHR_material_specular
                 dst_chan = Channel.A
-<<<<<<< HEAD
-            elif socket.socket.name == "Sigma": # For KHR_materials_sheen
-=======
-            elif socket.name == "Roughness" and socket.node.type == "BSDF_SHEEN": # For KHR_materials_sheen
->>>>>>> 1f0cc5c1
+            elif socket.socket.name == "Roughness" and socket.node.type == "BSDF_SHEEN": # For KHR_materials_sheen
                 dst_chan = Channel.A
 
             if dst_chan is not None:
