# Copyright 2018-2021 The glTF-Blender-IO authors.
#
# Licensed under the Apache License, Version 2.0 (the "License");
# you may not use this file except in compliance with the License.
# You may obtain a copy of the License at
#
#     http://www.apache.org/licenses/LICENSE-2.0
#
# Unless required by applicable law or agreed to in writing, software
# distributed under the License is distributed on an "AS IS" BASIS,
# WITHOUT WARRANTIES OR CONDITIONS OF ANY KIND, either express or implied.
# See the License for the specific language governing permissions and
# limitations under the License.

import bpy
import typing
import os

from ....io.com import gltf2_io
from ....io.com.gltf2_io_path import path_to_uri
from ....io.exp import gltf2_io_binary_data, gltf2_io_image_data
from ....io.com import gltf2_io_debug
from ....io.exp.gltf2_io_user_extensions import export_user_extensions
from ..gltf2_blender_gather_cache import cached
from .extensions.gltf2_blender_image import Channel, ExportImage, FillImage
from .gltf2_blender_search_node_tree import get_texture_node_from_socket, NodeSocket

@cached
def gather_image(
        blender_shader_sockets: typing.Tuple[bpy.types.NodeSocket],
        default_sockets: typing.Tuple[bpy.types.NodeSocket],
        export_settings):
    if not __filter_image(blender_shader_sockets, export_settings):
        return None, None

    image_data = __get_image_data(blender_shader_sockets, default_sockets, export_settings)
    if image_data.empty():
        # The export image has no data
        return None, None

    mime_type = __gather_mime_type(blender_shader_sockets, image_data, export_settings)
    name = __gather_name(image_data, export_settings)

    factor = None

    if image_data.original is None:
        uri, factor_uri = __gather_uri(image_data, mime_type, name, export_settings)
    else:
        # Retrieve URI relative to exported glTF files
        uri = __gather_original_uri(image_data.original.filepath, export_settings)
        # In case we can't retrieve image (for example packed images, with original moved)
        # We don't create invalid image without uri
        factor_uri = None
        if uri is None: return None, None

    buffer_view, factor_buffer_view = __gather_buffer_view(image_data, mime_type, name, export_settings)

    factor = factor_uri if uri is not None else factor_buffer_view

    image = __make_image(
        buffer_view,
        __gather_extensions(blender_shader_sockets, export_settings),
        __gather_extras(blender_shader_sockets, export_settings),
        mime_type,
        name,
        uri,
        export_settings
    )

    export_user_extensions('gather_image_hook', export_settings, image, blender_shader_sockets)

    return image, factor

def __gather_original_uri(original_uri, export_settings):

    path_to_image = bpy.path.abspath(original_uri)
    if not os.path.exists(path_to_image): return None
    try:
        rel_path = os.path.relpath(
            path_to_image,
            start=export_settings['gltf_filedirectory'],
        )
    except ValueError:
        # eg. because no relative path between C:\ and D:\ on Windows
        return None
    return path_to_uri(rel_path)


@cached
def __make_image(buffer_view, extensions, extras, mime_type, name, uri, export_settings):
    return gltf2_io.Image(
        buffer_view=buffer_view,
        extensions=extensions,
        extras=extras,
        mime_type=mime_type,
        name=name,
        uri=uri
    )


def __filter_image(sockets, export_settings):
    if not sockets:
        return False
    return True


@cached
def __gather_buffer_view(image_data, mime_type, name, export_settings):
    if export_settings['gltf_format'] != 'GLTF_SEPARATE':
        data, factor = image_data.encode(mime_type, export_settings)
        return gltf2_io_binary_data.BinaryData(data=data), factor
    return None, None


def __gather_extensions(sockets, export_settings):
    return None


def __gather_extras(sockets, export_settings):
    return None


def __gather_mime_type(sockets, export_image, export_settings):
    # force png if Alpha contained so we can export alpha
    for socket in sockets:
        if socket.socket.name == "Alpha":
            return "image/png"

    if export_settings["gltf_image_format"] == "AUTO":
        if export_image.original is None: # We are going to create a new image
            image = export_image.blender_image()
        else:
            # Using original image
            image = export_image.original

        if image is not None and __is_blender_image_a_jpeg(image):
            return "image/jpeg"
        return "image/png"

    elif export_settings["gltf_image_format"] == "JPEG":
        return "image/jpeg"


def __gather_name(export_image, export_settings):
    if export_image.original is None:
        # Find all Blender images used in the ExportImage
        imgs = []
        for fill in export_image.fills.values():
            if isinstance(fill, FillImage):
                img = fill.image
                if img not in imgs:
                    imgs.append(img)

        # If all the images have the same path, use the common filename
        filepaths = set(img.filepath for img in imgs)
        if len(filepaths) == 1:
            filename = os.path.basename(list(filepaths)[0])
            name, extension = os.path.splitext(filename)
            if extension.lower() in ['.png', '.jpg', '.jpeg']:
                if name:
                    return name

        # Combine the image names: img1-img2-img3
        names = []
        for img in imgs:
            name, extension = os.path.splitext(img.name)
            names.append(name)
        name = '-'.join(names)
        return name or 'Image'
    else:
        return export_image.original.name


@cached
def __gather_uri(image_data, mime_type, name, export_settings):
    if export_settings['gltf_format'] == 'GLTF_SEPARATE':
        # as usual we just store the data in place instead of already resolving the references
        data, factor = image_data.encode(mime_type, export_settings)
        return gltf2_io_image_data.ImageData(
            data=data,
            mime_type=mime_type,
            name=name
        ), factor

    return None, None


def __get_image_data(sockets, default_sockets, export_settings) -> ExportImage:
    # For shared resources, such as images, we just store the portion of data that is needed in the glTF property
    # in a helper class. During generation of the glTF in the exporter these will then be combined to actual binary
    # resources.
    results = [get_texture_node_from_socket(socket, export_settings) for socket in sockets]

    # Check if we need a simple mapping or more complex calculation
    if any([socket.socket.name == "Specular" and socket.socket.node.type == "BSDF_PRINCIPLED" for socket in sockets]):
        return __get_image_data_specular(sockets, results, export_settings)
    else:
        return __get_image_data_mapping(sockets, default_sockets, results, export_settings)

def __get_image_data_mapping(sockets, default_sockets, results, export_settings) -> ExportImage:
    """
    Simple mapping
    Will fit for most of exported textures : RoughnessMetallic, Basecolor, normal, ...
    """
    composed_image = ExportImage()

    default_metallic = None
    default_roughness = None
    if "Metallic" in [s.name for s in default_sockets]:
        default_metallic = [s for s in default_sockets if s.name == "Metallic"][0].default_value
    if "Roughness" in [s.name for s in default_sockets]:
        default_roughness = [s for s in default_sockets if s.name == "Roughness"][0].default_value

    for result, socket in zip(results, sockets):
        # Assume that user know what he does, and that channels/images are already combined correctly for pbr
        # If not, we are going to keep only the first texture found
        # Example : If user set up 2 or 3 different textures for Metallic / Roughness / Occlusion
        # Only 1 will be used at export
        # This Warning is displayed in UI of this option
        if export_settings['gltf_keep_original_textures']:
            composed_image = ExportImage.from_original(result.shader_node.image)

        else:
            # rudimentarily try follow the node tree to find the correct image data.
            src_chan = Channel.R
            for elem in result.path:
                if isinstance(elem.from_node, bpy.types.ShaderNodeSeparateColor):
                    src_chan = {
                        'Red': Channel.R,
                        'Green': Channel.G,
                        'Blue': Channel.B,
                    }[elem.from_socket.name]
                if elem.from_socket.name == 'Alpha':
                    src_chan = Channel.A

            dst_chan = None

            # some sockets need channel rewriting (gltf pbr defines fixed channels for some attributes)
            if socket.socket.name == 'Metallic':
                dst_chan = Channel.B
<<<<<<< HEAD
            elif socket.socket.name == 'Roughness':
=======
            elif socket.name == 'Roughness' and socket.node.type == "BSDF_PRINCIPLED":
>>>>>>> a4103305
                dst_chan = Channel.G
            elif socket.socket.name == 'Occlusion':
                dst_chan = Channel.R
            elif socket.socket.name == 'Alpha':
                dst_chan = Channel.A
<<<<<<< HEAD
            elif socket.socket.name == 'Clearcoat':
                dst_chan = Channel.R
            elif socket.socket.name == 'Clearcoat Roughness':
=======
            elif socket.name == 'Coat':
                dst_chan = Channel.R
            elif socket.name == 'Coat Roughness':
>>>>>>> a4103305
                dst_chan = Channel.G
            elif socket.socket.name == 'Thickness': # For KHR_materials_volume
                dst_chan = Channel.G
            elif socket.socket.name == "Specular": # For original KHR_material_specular
                dst_chan = Channel.A
            elif socket.socket.name == "Roughness" and socket.node.type == "BSDF_SHEEN": # For KHR_materials_sheen
                dst_chan = Channel.A

            if dst_chan is not None:
                composed_image.fill_image(result.shader_node.image, dst_chan, src_chan)

                # Since metal/roughness are always used together, make sure
                # the other channel is filled.
                if socket.socket.name == 'Metallic' and not composed_image.is_filled(Channel.G):
                    if default_roughness is not None:
                        composed_image.fill_with(Channel.G, default_roughness)
                    else:
                        composed_image.fill_white(Channel.G)
                elif socket.socket.name == 'Roughness' and not composed_image.is_filled(Channel.B):
                    if default_metallic is not None:
                        composed_image.fill_with(Channel.B, default_metallic)
                    else:
                        composed_image.fill_white(Channel.B)
            else:
                # copy full image...eventually following sockets might overwrite things
                composed_image = ExportImage.from_blender_image(result.shader_node.image)

    # Check that we don't have some empty channels (based on weird images without any size for example)
    keys = list(composed_image.fills.keys()) # do not loop on dict, we may have to delete an element
    for k in [k for k in keys if isinstance(composed_image.fills[k], FillImage)]:
        if composed_image.fills[k].image.size[0] == 0 or composed_image.fills[k].image.size[1] == 0:
            gltf2_io_debug.print_console("WARNING",
                                         "Image '{}' has no size and cannot be exported.".format(
                                             composed_image.fills[k].image))
            del composed_image.fills[k]

    return composed_image


def __get_image_data_specular(sockets, results, export_settings) -> ExportImage:
    """
    calculating Specular Texture, settings needed data
    """
    from .extensions.gltf2_blender_texture_specular import specular_calculation
    composed_image = ExportImage()
    composed_image.set_calc(specular_calculation)

    composed_image.store_data("ior", sockets[4].socket.default_value, type="Data")

    results = [get_texture_node_from_socket(socket, export_settings) for socket in sockets[:-1]] #Do not retrieve IOR --> No texture allowed

    mapping = {
        0: "specular",
        1: "specular_tint",
        2: "base_color",
        3: "transmission"
    }

    for idx, result in enumerate(results):
        if get_texture_node_from_socket(sockets[idx], export_settings):

            composed_image.store_data(mapping[idx], result.shader_node.image, type="Image")

            # rudimentarily try follow the node tree to find the correct image data.
            src_chan = None if idx == 2 else Channel.R
            for elem in result.path:
                if isinstance(elem.from_node, bpy.types.ShaderNodeSeparateColor):
                    src_chan = {
                        'Red': Channel.R,
                        'Green': Channel.G,
                        'Blue': Channel.B,
                    }[elem.from_socket.name]
                if elem.from_socket.name == 'Alpha':
                    src_chan = Channel.A
            # For base_color, keep all channels, as this is a Vec, not scalar
            if idx != 2:
                composed_image.store_data(mapping[idx] + "_channel", src_chan, type="Data")
            else:
                if src_chan is not None:
                    composed_image.store_data(mapping[idx] + "_channel", src_chan, type="Data")

        else:
            composed_image.store_data(mapping[idx], sockets[idx].socket.default_value, type="Data")

    return composed_image

def __is_blender_image_a_jpeg(image: bpy.types.Image) -> bool:
    if image.source != 'FILE':
        return False
    if image.filepath_raw == '' and image.packed_file:
        return image.packed_file.data[:3] == b'\xff\xd8\xff'
    else:
        path = image.filepath_raw.lower()
        return path.endswith('.jpg') or path.endswith('.jpeg') or path.endswith('.jpe')<|MERGE_RESOLUTION|>--- conflicted
+++ resolved
@@ -238,25 +238,15 @@
             # some sockets need channel rewriting (gltf pbr defines fixed channels for some attributes)
             if socket.socket.name == 'Metallic':
                 dst_chan = Channel.B
-<<<<<<< HEAD
-            elif socket.socket.name == 'Roughness':
-=======
-            elif socket.name == 'Roughness' and socket.node.type == "BSDF_PRINCIPLED":
->>>>>>> a4103305
+            elif socket.socket.name == 'Roughness' and socket.node.type == "BSDF_PRINCIPLED":
                 dst_chan = Channel.G
             elif socket.socket.name == 'Occlusion':
                 dst_chan = Channel.R
             elif socket.socket.name == 'Alpha':
                 dst_chan = Channel.A
-<<<<<<< HEAD
-            elif socket.socket.name == 'Clearcoat':
+            elif socket.socket.name == 'Coat':
                 dst_chan = Channel.R
-            elif socket.socket.name == 'Clearcoat Roughness':
-=======
-            elif socket.name == 'Coat':
-                dst_chan = Channel.R
-            elif socket.name == 'Coat Roughness':
->>>>>>> a4103305
+            elif socket.socket.name == 'Coat Roughness':
                 dst_chan = Channel.G
             elif socket.socket.name == 'Thickness': # For KHR_materials_volume
                 dst_chan = Channel.G
