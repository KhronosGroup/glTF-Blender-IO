--- conflicted
+++ resolved
@@ -18,18 +18,13 @@
 from ....io.com import gltf2_io
 from ....io.exp.gltf2_io_user_extensions import export_user_extensions
 from ..gltf2_blender_gather_cache import cached
-<<<<<<< HEAD
-from . import gltf2_blender_gather_texture_info
+from .gltf2_blender_gather_texture_info import gather_texture_info
 from .gltf2_blender_search_node_tree import \
     get_socket_from_gltf_material_node, \
     has_image_node_from_socket, \
     get_const_from_default_value_socket, \
     get_socket, \
     get_factor_from_socket
-=======
-from ..gltf2_blender_get import image_tex_is_valid_from_socket
-from .gltf2_blender_gather_texture_info import gather_texture_info
->>>>>>> 77801afb
 
 @cached
 def gather_material_pbr_metallic_roughness(blender_material, orm_texture, export_settings):
@@ -113,11 +108,7 @@
     # keep sockets that have some texture : color and/or alpha
     inputs = tuple(
         socket for socket in [base_color_socket, alpha_socket]
-<<<<<<< HEAD
         if socket.socket is not None and has_image_node_from_socket(socket, export_settings)
-=======
-        if socket is not None and image_tex_is_valid_from_socket(socket)
->>>>>>> 77801afb
     )
     if not inputs:
         return None, None, None
@@ -150,30 +141,22 @@
     metallic_socket = get_socket(blender_material, "Metallic")
     roughness_socket = get_socket(blender_material, "Roughness")
 
-<<<<<<< HEAD
     hasMetal = metallic_socket.socket is not None and has_image_node_from_socket(metallic_socket, export_settings)
     hasRough = roughness_socket.socket is not None and has_image_node_from_socket(roughness_socket, export_settings)
-=======
-    hasMetal = metallic_socket is not None and image_tex_is_valid_from_socket(metallic_socket)
-    hasRough = roughness_socket is not None and image_tex_is_valid_from_socket(roughness_socket)
->>>>>>> 77801afb
 
     default_sockets = ()
+    # Warning: for default socket, do not use NodeSocket object, because it will break cache
+    # Using directlty the Blender socket object
     if not hasMetal and not hasRough:
-<<<<<<< HEAD
         metallic_roughness = get_socket_from_gltf_material_node(blender_material, "MetallicRoughness")
         if metallic_roughness is None or not has_image_node_from_socket(metallic_roughness, export_settings):
-=======
-        metallic_roughness = gltf2_blender_get.get_socket_old(blender_material, "MetallicRoughness")
-        if metallic_roughness is None or not image_tex_is_valid_from_socket(metallic_roughness):
->>>>>>> 77801afb
             return None, None, None
     elif not hasMetal:
         texture_input = (roughness_socket,)
-        default_sockets = (metallic_socket,)
+        default_sockets = (metallic_socket.socket,)
     elif not hasRough:
         texture_input = (metallic_socket,)
-        default_sockets = (roughness_socket,)
+        default_sockets = (roughness_socket.socket,)
     else:
         texture_input = (metallic_socket, roughness_socket)
         default_sockets = ()
