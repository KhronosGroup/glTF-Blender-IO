--- conflicted
+++ resolved
@@ -381,7 +381,6 @@
     if info is None:
         return None
 
-<<<<<<< HEAD
     if len(export_settings['current_texture_transform']) != 0:
         for k in export_settings['current_texture_transform'].keys():
             path_ = {}
@@ -401,16 +400,10 @@
 
     export_settings['current_texture_transform'] = {}
 
-    return result, default_sockets
-
-def __gather_occlusion_texture(blender_material, orm_texture, default_sockets, export_settings):
+    return result
+
+def __gather_occlusion_texture(blender_material, orm_texture, export_settings):
     occlusion = get_socket(blender_material.node_tree, blender_material.use_nodes, "Occlusion")
-=======
-    return result
-
-def __gather_occlusion_texture(blender_material, orm_texture, export_settings):
-    occlusion = get_socket(blender_material, "Occlusion")
->>>>>>> 356b3dda
     if occlusion.socket is None:
         occlusion = get_socket_from_gltf_material_node(blender_material.node_tree, blender_material.use_nodes, "Occlusion")
     if occlusion.socket is None:
