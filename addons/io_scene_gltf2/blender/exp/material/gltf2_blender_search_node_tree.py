--- conflicted
+++ resolved
@@ -338,11 +338,7 @@
 
             elif self.in_socket.type == 'VALUE':
                 if nav.node.type == 'VALUE':
-<<<<<<< HEAD
-                    return nav.node.out_socket.default_value, "node_tree." + nav.node.out_socket.path_from_id() + ".default_value"
-=======
-                    return nav.out_socket.default_value
->>>>>>> c8387a60
+                    return nav.out_socket.default_value, "node_tree." + nav.node.out_socket.path_from_id() + ".default_value"
 
         return None, None
 
