# Copyright 2018-2021 The glTF-Blender-IO authors.
#
# Licensed under the Apache License, Version 2.0 (the "License");
# you may not use this file except in compliance with the License.
# You may obtain a copy of the License at
#
#     http://www.apache.org/licenses/LICENSE-2.0
#
# Unless required by applicable law or agreed to in writing, software
# distributed under the License is distributed on an "AS IS" BASIS,
# WITHOUT WARRANTIES OR CONDITIONS OF ANY KIND, either express or implied.
# See the License for the specific language governing permissions and
# limitations under the License.

import bpy
import typing
from io_scene_gltf2.blender.exp.gltf2_blender_gather_cache import cached
from io_scene_gltf2.io.com import gltf2_io
from io_scene_gltf2.blender.exp import gltf2_blender_gather_texture
from io_scene_gltf2.blender.exp import gltf2_blender_search_node_tree
from io_scene_gltf2.blender.exp import gltf2_blender_get
from io_scene_gltf2.blender.exp.gltf2_blender_get import previous_node
from io_scene_gltf2.blender.exp.gltf2_blender_gather_sampler import detect_manual_uv_wrapping
from io_scene_gltf2.io.com.gltf2_io_extensions import Extension
from io_scene_gltf2.io.exp.gltf2_io_user_extensions import export_user_extensions


# blender_shader_sockets determine the texture and primary_socket determines
# the textranform and UVMap. Ex: when combining an ORM texture, for
# occlusion the primary_socket would be the occlusion socket, and
# blender_shader_sockets would be the (O,R,M) sockets.

def gather_texture_info(primary_socket, blender_shader_sockets, export_settings):
    return __gather_texture_info_helper(primary_socket, blender_shader_sockets, 'DEFAULT', export_settings)

def gather_material_normal_texture_info_class(primary_socket, blender_shader_sockets, export_settings):
    return __gather_texture_info_helper(primary_socket, blender_shader_sockets, 'NORMAL', export_settings)

def gather_material_occlusion_texture_info_class(primary_socket, blender_shader_sockets, export_settings):
    return __gather_texture_info_helper(primary_socket, blender_shader_sockets, 'OCCLUSION', export_settings)


@cached
def __gather_texture_info_helper(
        primary_socket: bpy.types.NodeSocket,
        blender_shader_sockets: typing.Tuple[bpy.types.NodeSocket],
        kind: str,
        export_settings):
<<<<<<< HEAD
    is_specular_color = False
    for socket in blender_shader_sockets:
        if socket and (socket.name == 'Specular' or socket.name == 'Specular Tint'):
            is_specular_color = True

    if not is_specular_color and not __filter_texture_info(blender_shader_sockets, export_settings):
        return None

    texture_info = gltf2_io.TextureInfo(
        extensions=None if is_specular_color else __gather_extensions(blender_shader_sockets, export_settings),
        extras=__gather_extras(blender_shader_sockets, export_settings),
        index=__gather_index(blender_shader_sockets, export_settings),
        tex_coord=__gather_tex_coord(blender_shader_sockets, export_settings)
    )
=======
    if not __filter_texture_info(primary_socket, blender_shader_sockets, export_settings):
        return None

    tex_transform, tex_coord = __gather_texture_transform_and_tex_coord(primary_socket, export_settings)

    fields = {
        'extensions': __gather_extensions(tex_transform, export_settings),
        'extras': __gather_extras(blender_shader_sockets, export_settings),
        'index': __gather_index(blender_shader_sockets, export_settings),
        'tex_coord': tex_coord,
    }

    if kind == 'DEFAULT':
        texture_info = gltf2_io.TextureInfo(**fields)

    elif kind == 'NORMAL':
        fields['scale'] = __gather_normal_scale(primary_socket, export_settings)
        texture_info = gltf2_io.MaterialNormalTextureInfoClass(**fields)

    elif kind == 'OCCLUSION':
        fields['strength'] = __gather_occlusion_strength(primary_socket, export_settings)
        texture_info = gltf2_io.MaterialOcclusionTextureInfoClass(**fields)
>>>>>>> bb488b24

    if texture_info.index is None:
        return None

    export_user_extensions('gather_texture_info_hook', export_settings, texture_info, blender_shader_sockets)

    return texture_info


def __filter_texture_info(primary_socket, blender_shader_sockets, export_settings):
    if primary_socket is None:
        return False
    if __get_tex_from_socket(primary_socket) is None:
        return False
    if not blender_shader_sockets:
        return False
    if not all([elem is not None for elem in blender_shader_sockets]):
        return False
    if any([__get_tex_from_socket(socket) is None for socket in blender_shader_sockets]):
        # sockets do not lead to a texture --> discard
        return False

    return True


def __gather_extensions(texture_transform, export_settings):
    if texture_transform is None:
        return None
    extension = Extension("KHR_texture_transform", texture_transform)
    return {"KHR_texture_transform": extension}


def __gather_extras(blender_shader_sockets, export_settings):
    return None


<<<<<<< HEAD
def __gather_index(blender_shader_sockets, export_settings):
    # We just put the actual shader into the 'index' member
    return gltf2_blender_gather_texture.gather_texture(blender_shader_sockets, export_settings)


def __gather_tex_coord(blender_shader_sockets, export_settings):
    blender_shader_nodes = [__get_tex_from_socket(socket) for socket in blender_shader_sockets]
    blender_shader_node = next(filter(lambda x: x is not None, blender_shader_nodes)).shader_node
    if len(blender_shader_node.inputs['Vector'].links) == 0:
        return 0

    input_node = blender_shader_node.inputs['Vector'].links[0].from_node
=======
# MaterialNormalTextureInfo only
def __gather_normal_scale(primary_socket, export_settings):
    result = gltf2_blender_search_node_tree.from_socket(
        primary_socket,
        gltf2_blender_search_node_tree.FilterByType(bpy.types.ShaderNodeNormalMap))
    if not result:
        return None
    strengthInput = result[0].shader_node.inputs['Strength']
    if not strengthInput.is_linked and strengthInput.default_value != 1:
        return strengthInput.default_value
    return None
>>>>>>> bb488b24


# MaterialOcclusionTextureInfo only
def __gather_occlusion_strength(primary_socket, export_settings):
    # Look for a MixRGB node that mixes with pure white in front of
    # primary_socket. The mix factor gives the occlusion strength.
    node = gltf2_blender_get.previous_node(primary_socket)
    if node and node.type == 'MIX_RGB' and node.blend_type == 'MIX':
        fac = gltf2_blender_get.get_const_from_socket(node.inputs['Fac'], kind='VALUE')
        col1 = gltf2_blender_get.get_const_from_socket(node.inputs['Color1'], kind='RGB')
        col2 = gltf2_blender_get.get_const_from_socket(node.inputs['Color2'], kind='RGB')
        if fac is not None:
            if col1 == [1, 1, 1] and col2 is None:
                return fac
            if col1 is None and col2 == [1, 1, 1]:
                return 1.0 - fac  # reversed for reversed inputs

    return None


def __gather_index(blender_shader_sockets, export_settings):
    # We just put the actual shader into the 'index' member
    return gltf2_blender_gather_texture.gather_texture(blender_shader_sockets, export_settings)


def __gather_texture_transform_and_tex_coord(primary_socket, export_settings):
    # We're expecting
    #
    #     [UV Map] => [Mapping] => [UV Wrapping] => [Texture Node] => ... => primary_socket
    #
    # The [UV Wrapping] is for wrap modes like MIRROR that use nodes,
    # [Mapping] is for KHR_texture_transform, and [UV Map] is for texCoord.
    blender_shader_node = __get_tex_from_socket(primary_socket).shader_node

    # Skip over UV wrapping stuff (it goes in the sampler)
    result = detect_manual_uv_wrapping(blender_shader_node)
    if result:
        node = previous_node(result['next_socket'])
    else:
        node = previous_node(blender_shader_node.inputs['Vector'])

    texture_transform = None
    if node and node.type == 'MAPPING':
        texture_transform = gltf2_blender_get.get_texture_transform_from_mapping_node(node)
        node = previous_node(node.inputs['Vector'])

    texcoord_idx = 0
    if node and node.type == 'UVMAP' and node.uv_map:
        # Try to gather map index.
        for blender_mesh in bpy.data.meshes:
            i = blender_mesh.uv_layers.find(node.uv_map)
            if i >= 0:
                texcoord_idx = i
                break

    return texture_transform, texcoord_idx or None


def __get_tex_from_socket(socket):
    result = gltf2_blender_search_node_tree.from_socket(
        socket,
        gltf2_blender_search_node_tree.FilterByType(bpy.types.ShaderNodeTexImage))
    if not result:
        return None
    if result[0].shader_node.image is None:
        return None
    return result[0]


def check_same_size_images(
    blender_shader_sockets: typing.Tuple[bpy.types.NodeSocket],
) -> bool:
    """Check that all sockets leads to images of the same size."""
    if not blender_shader_sockets or not all(blender_shader_sockets):
        return False

    sizes = set()
    for socket in blender_shader_sockets:
        tex = __get_tex_from_socket(socket)
        if tex is None:
            return False
        size = tex.shader_node.image.size
        sizes.add((size[0], size[1]))

    return len(sizes) == 1<|MERGE_RESOLUTION|>--- conflicted
+++ resolved
@@ -46,29 +46,18 @@
         blender_shader_sockets: typing.Tuple[bpy.types.NodeSocket],
         kind: str,
         export_settings):
-<<<<<<< HEAD
     is_specular_color = False
     for socket in blender_shader_sockets:
         if socket and (socket.name == 'Specular' or socket.name == 'Specular Tint'):
             is_specular_color = True
 
-    if not is_specular_color and not __filter_texture_info(blender_shader_sockets, export_settings):
-        return None
-
-    texture_info = gltf2_io.TextureInfo(
-        extensions=None if is_specular_color else __gather_extensions(blender_shader_sockets, export_settings),
-        extras=__gather_extras(blender_shader_sockets, export_settings),
-        index=__gather_index(blender_shader_sockets, export_settings),
-        tex_coord=__gather_tex_coord(blender_shader_sockets, export_settings)
-    )
-=======
-    if not __filter_texture_info(primary_socket, blender_shader_sockets, export_settings):
+    if not is_specular_color and not __filter_texture_info(primary_socket, blender_shader_sockets, export_settings):
         return None
 
     tex_transform, tex_coord = __gather_texture_transform_and_tex_coord(primary_socket, export_settings)
 
     fields = {
-        'extensions': __gather_extensions(tex_transform, export_settings),
+        'extensions': None if is_specular_color else __gather_extensions(tex_transform, export_settings),
         'extras': __gather_extras(blender_shader_sockets, export_settings),
         'index': __gather_index(blender_shader_sockets, export_settings),
         'tex_coord': tex_coord,
@@ -84,7 +73,6 @@
     elif kind == 'OCCLUSION':
         fields['strength'] = __gather_occlusion_strength(primary_socket, export_settings)
         texture_info = gltf2_io.MaterialOcclusionTextureInfoClass(**fields)
->>>>>>> bb488b24
 
     if texture_info.index is None:
         return None
@@ -121,20 +109,6 @@
     return None
 
 
-<<<<<<< HEAD
-def __gather_index(blender_shader_sockets, export_settings):
-    # We just put the actual shader into the 'index' member
-    return gltf2_blender_gather_texture.gather_texture(blender_shader_sockets, export_settings)
-
-
-def __gather_tex_coord(blender_shader_sockets, export_settings):
-    blender_shader_nodes = [__get_tex_from_socket(socket) for socket in blender_shader_sockets]
-    blender_shader_node = next(filter(lambda x: x is not None, blender_shader_nodes)).shader_node
-    if len(blender_shader_node.inputs['Vector'].links) == 0:
-        return 0
-
-    input_node = blender_shader_node.inputs['Vector'].links[0].from_node
-=======
 # MaterialNormalTextureInfo only
 def __gather_normal_scale(primary_socket, export_settings):
     result = gltf2_blender_search_node_tree.from_socket(
@@ -146,7 +120,6 @@
     if not strengthInput.is_linked and strengthInput.default_value != 1:
         return strengthInput.default_value
     return None
->>>>>>> bb488b24
 
 
 # MaterialOcclusionTextureInfo only
