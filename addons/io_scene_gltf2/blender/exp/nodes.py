# Copyright 2018-2021 The glTF-Blender-IO authors.
#
# Licensed under the Apache License, Version 2.0 (the "License");
# you may not use this file except in compliance with the License.
# You may obtain a copy of the License at
#
#     http://www.apache.org/licenses/LICENSE-2.0
#
# Unless required by applicable law or agreed to in writing, software
# distributed under the License is distributed on an "AS IS" BASIS,
# WITHOUT WARRANTIES OR CONDITIONS OF ANY KIND, either express or implied.
# See the License for the specific language governing permissions and
# limitations under the License.

import math
import bpy
from mathutils import Matrix, Quaternion, Vector

from ...io.com import gltf2_io
from ...io.com import gltf2_io_extensions
from ...io.exp.user_extensions import export_user_extensions
from ..com.extras import generate_extras, BLACK_LIST
from ..com.blender_default import LIGHTS
from ..com import gltf2_blender_math
from . import tree as gltf2_blender_gather_tree
from . import skins as gltf2_blender_gather_skins
from . import cameras as gltf2_blender_gather_cameras
from . import mesh as gltf2_blender_gather_mesh
from . import joints as gltf2_blender_gather_joints
from . import lights as gltf2_blender_gather_lights
from .tree import VExportNode

def gather_node(vnode, export_settings):

    blender_object = vnode.blender_object

    skin = gather_skin(vnode.uuid, export_settings)
    if skin is not None:
        vnode.skin = skin


    # Hook to check if we should export mesh or not (force it to None)
    class GltfHookNodeMesh:
        def __init__(self):
            self.export_mesh = True

    gltf_hook_node_mesh = GltfHookNodeMesh()

    export_user_extensions('gather_node_mesh_hook', export_settings, gltf_hook_node_mesh, blender_object)
    if gltf_hook_node_mesh.export_mesh is True:
        mesh = __gather_mesh(vnode, blender_object, export_settings)
    else:
        mesh = None

    node = gltf2_io.Node(
        camera=__gather_camera(vnode, export_settings),
        children=__gather_children(vnode, export_settings),
        extensions=__gather_extensions(vnode, export_settings),
        extras=__gather_extras(blender_object, export_settings),
        matrix=__gather_matrix(blender_object, export_settings),
        mesh=mesh,
        name=__gather_name(blender_object, export_settings),
        rotation=None,
        scale=None,
        skin=skin,
        translation=None,
        weights=__gather_weights(blender_object, export_settings)
    )

    # If node mesh is skined, transforms should be ignored at import, so no need to set them here
    if node.skin is None:
        node.translation, node.rotation, node.scale = __gather_trans_rot_scale(vnode, export_settings)


    export_user_extensions('gather_node_hook', export_settings, node, blender_object)

    vnode.node = node

    return node


def __gather_camera(vnode, export_settings):
    if not vnode.blender_object:
        return
    if vnode.blender_type == VExportNode.COLLECTION:
        return None
    if vnode.blender_object.type != 'CAMERA':
        return None

    cam =  gltf2_blender_gather_cameras.gather_camera(vnode.blender_object.data, export_settings)

    if len(export_settings['current_paths']) > 0:
        export_settings['KHR_animation_pointer']['cameras'][id(vnode.blender_object.data)] = {}
        export_settings['KHR_animation_pointer']['cameras'][id(vnode.blender_object.data)]['paths'] = export_settings['current_paths'].copy()
        export_settings['KHR_animation_pointer']['cameras'][id(vnode.blender_object.data)]['glTF_camera'] = cam

    export_settings['current_paths'] = {}

    return cam


def __gather_children(vnode, export_settings):
    children = []

    vtree = export_settings['vtree']


    armature_object_uuid = None

    # Standard Children / Collection
    if export_settings['gltf_armature_object_remove'] is False:
        for c in [vtree.nodes[c] for c in vnode.children if vtree.nodes[c].blender_type != gltf2_blender_gather_tree.VExportNode.BONE]:
            node = gather_node(c, export_settings)
            if node is not None:
                children.append(node)
    else:
        root_joints = []
        for c in [vtree.nodes[c] for c in vnode.children]:
            if c.blender_type != gltf2_blender_gather_tree.VExportNode.BONE:
                node = gather_node(c, export_settings)
                if node is not None:
                    children.append(node)
            else:
                # We come here because armature was remove, and bone can be a child of any object
                joint = gltf2_blender_gather_joints.gather_joint_vnode(c.uuid, export_settings)
                children.append(joint)
                armature_object_uuid = c.armature
                root_joints.append(joint)

    # Now got all bone children (that are root joints), we can get object parented to bones

    # Armature --> Retrieve Blender bones
    # This can't happen if we remove the Armature Object
    if vnode.blender_type == gltf2_blender_gather_tree.VExportNode.ARMATURE:
        armature_object_uuid = vnode.uuid
        root_joints = []
        root_bones_uuid = export_settings['vtree'].get_root_bones_uuid(vnode.uuid)
        for bone_uuid in root_bones_uuid:
            joint = gltf2_blender_gather_joints.gather_joint_vnode(bone_uuid, export_settings)
            children.append(joint)
            root_joints.append(joint)


    if vnode.blender_type == gltf2_blender_gather_tree.VExportNode.ARMATURE \
            or armature_object_uuid is not None:

        # Object parented to bones
        get_objects_parented_to_bones(armature_object_uuid, root_joints, export_settings)

    return children

def get_objects_parented_to_bones(armature_object_uuid, root_joints, export_settings):
    vtree = export_settings['vtree']
    direct_bone_children = []
    for n in [vtree.nodes[i] for i in vtree.get_all_bones(armature_object_uuid)]:
        direct_bone_children.extend([c for c in n.children if vtree.nodes[c].blender_type != gltf2_blender_gather_tree.VExportNode.BONE])

    for child in direct_bone_children: # List of object that are parented to bones
        # find parent joint
        parent_joint = __find_parent_joint(root_joints, vtree.nodes[child].blender_object.parent_bone)
        if not parent_joint:
            continue
        child_node = gather_node(vtree.nodes[child], export_settings)
        if child_node is None:
            continue

        mat = vtree.nodes[vtree.nodes[child].parent_bone_uuid].matrix_world.inverted_safe() @ vtree.nodes[child].matrix_world
        loc, rot_quat, scale = mat.decompose()

        trans = __convert_swizzle_location(loc, export_settings)
        rot = __convert_swizzle_rotation(rot_quat, export_settings)
        sca = __convert_swizzle_scale(scale, export_settings)


        translation, rotation, scale = (None, None, None)
        if trans[0] != 0.0 or trans[1] != 0.0 or trans[2] != 0.0:
            translation = [trans[0], trans[1], trans[2]]
        if rot[0] != 1.0 or rot[1] != 0.0 or rot[2] != 0.0 or rot[3] != 0.0:
            rotation = [rot[1], rot[2], rot[3], rot[0]]
        if sca[0] != 1.0 or sca[1] != 1.0 or sca[2] != 1.0:
            scale = [sca[0], sca[1], sca[2]]

        child_node.translation = translation
        child_node.rotation = rotation
        child_node.scale = scale

        parent_joint.children.append(child_node)


def __find_parent_joint(joints, name):
    for joint in joints:
        if joint.name == name:
            return joint
        parent_joint = __find_parent_joint(joint.children, name)
        if parent_joint:
            return parent_joint
    return None


def __gather_extensions(vnode, export_settings):
    blender_object = vnode.blender_object
    extensions = {}

    blender_lamp = None
    if vnode.blender_type == VExportNode.COLLECTION:
        return None

    if export_settings["gltf_lights"] and vnode.blender_type == VExportNode.INSTANCE and vnode.data is not None:
        if vnode.data.id_type in LIGHTS:
            blender_lamp = vnode.data
    elif export_settings["gltf_lights"] and blender_object is not None and (blender_object.type == "LAMP" or blender_object.type == "LIGHT"):
        blender_lamp = blender_object.data

    if blender_lamp is not None:
        light = gltf2_blender_gather_lights.gather_lights_punctual(
            blender_lamp,
            export_settings
        )
        if light is not None:
            light_extension = gltf2_io_extensions.ChildOfRootExtension(
                name="KHR_lights_punctual",
                path=["lights"],
                extension=light
            )
            extensions["KHR_lights_punctual"] = gltf2_io_extensions.Extension(
                name="KHR_lights_punctual",
                extension={
                    "light": light_extension
                }
            )
            if len(export_settings['current_paths']) > 0:
                export_settings['KHR_animation_pointer']['lights'][id(blender_lamp)] = {}
                export_settings['KHR_animation_pointer']['lights'][id(blender_lamp)]['paths'] = export_settings['current_paths'].copy()
                export_settings['KHR_animation_pointer']['lights'][id(blender_lamp)]['glTF_light'] = light_extension

            export_settings['current_paths'] = {}

    return extensions if extensions else None


def __gather_extras(blender_object, export_settings):
    if export_settings['gltf_extras']:
        return generate_extras(blender_object)
    return None


def __gather_matrix(blender_object, export_settings):
    # return blender_object.matrix_local
    return []

def __gather_mesh(vnode, blender_object, export_settings):
    if vnode.blender_type == VExportNode.COLLECTION:
        return None
    if blender_object and blender_object.type in ['CURVE', 'SURFACE', 'FONT']:
        return __gather_mesh_from_nonmesh(blender_object, export_settings)
    if blender_object is None and type(vnode.data).__name__ not in ["Mesh"]:
        return None #TODO
    if blender_object is None:
        # GN instance
        blender_mesh = vnode.data
        # Keep materials from the tmp mesh, but if no material, keep from object
        materials = tuple(mat for mat in blender_mesh.materials)
        if len(materials) == 1 and materials[0] is None:
            materials = tuple(ms.material for ms in vnode.original_object.material_slots)

        uuid_for_skined_data = None
        modifiers = None

        if blender_mesh is None:
            return None

    else:
        if blender_object.type != "MESH":
            return None
        # For duplis instancer, when show is off -> export as empty
        if vnode.force_as_empty is True:
            return None
        # Be sure that object is valid (no NaN for example)
        res = blender_object.data.validate()
        if res is True:
            export_settings['log'].warning("Mesh " + blender_object.data.name + " is not valid, and may be exported wrongly")

        modifiers = blender_object.modifiers
        if len(modifiers) == 0:
            modifiers = None


        if export_settings['gltf_apply']:
            if modifiers is None: # If no modifier, use original mesh, it will instance all shared mesh in a single glTF mesh
                blender_mesh = blender_object.data
                # Keep materials from object, as no modifiers are applied, so no risk that
                # modifiers changed them
                materials = tuple(ms.material for ms in blender_object.material_slots)
            else:
                armature_modifiers = {}
                if export_settings['gltf_skins']:
                    # temporarily disable Armature modifiers if exporting skins
                    for idx, modifier in enumerate(blender_object.modifiers):
                        if modifier.type == 'ARMATURE':
                            armature_modifiers[idx] = modifier.show_viewport
                            modifier.show_viewport = False

                depsgraph = bpy.context.evaluated_depsgraph_get()
                blender_mesh_owner = blender_object.evaluated_get(depsgraph)
                blender_mesh = blender_mesh_owner.to_mesh(preserve_all_data_layers=True, depsgraph=depsgraph)
<<<<<<< HEAD
                for prop in [p for p in blender_object.data.keys() if p not in BLACK_LIST]:
                    blender_mesh[prop] = blender_object.data[prop]
                # Store that this evaluated mesh has been created by the exporter, and is not a GN instance mesh
                blender_mesh['gltf2_mesh_applied'] = True
=======
                # Seems now (from 4.2) the custom properties are Statically Typed
                # so no need to copy them in that case, because overwriting them will crash
                if len(blender_mesh.keys()) == 0:
                    # Copy custom properties
                    for prop in [p for p in blender_object.data.keys() if p not in BLACK_LIST]:
                        blender_mesh[prop] = blender_object.data[prop]
                else:
                    # But we need to remove some properties that are not needed
                    for prop in [p for p in blender_object.data.keys() if p in BLACK_LIST]:
                        del blender_mesh[prop]
>>>>>>> cee66f78

                if export_settings['gltf_skins']:
                    # restore Armature modifiers
                    for idx, show_viewport in armature_modifiers.items():
                        blender_object.modifiers[idx].show_viewport = show_viewport

                # Keep materials from the newly created tmp mesh, but if no materials, keep from object
                materials = tuple(mat for mat in blender_mesh.materials)
                if len(materials) == 1 and materials[0] is None:
                    materials = tuple(ms.material for ms in blender_object.material_slots)

        else:
            blender_mesh = blender_object.data
            if not export_settings['gltf_skins']:
                modifiers = None
            else:
                # Check if there is an armature modidier
                if len([mod for mod in blender_object.modifiers if mod.type == "ARMATURE"]) == 0:
                    modifiers = None

            # Keep materials from object, as no modifiers are applied, so no risk that
            # modifiers changed them
            materials = tuple(ms.material for ms in blender_object.material_slots)

        # retrieve armature
        # Because mesh data will be transforms to skeleton space,
        # we can't instantiate multiple object at different location, skined by same armature
        uuid_for_skined_data = None
        if export_settings['gltf_skins']:
            for idx, modifier in enumerate(blender_object.modifiers):
                if modifier.type == 'ARMATURE':
                    uuid_for_skined_data = vnode.uuid

    result = gltf2_blender_gather_mesh.gather_mesh(blender_mesh,
                                                   uuid_for_skined_data,
                                                   blender_object.vertex_groups if blender_object else None,
                                                   modifiers,
                                                   materials,
                                                   None,
                                                   export_settings)

    if export_settings['gltf_apply'] and modifiers is not None:
        blender_mesh_owner.to_mesh_clear()

    return result


def __gather_mesh_from_nonmesh(blender_object, export_settings):
    """Handles curves, surfaces, text, etc."""
    needs_to_mesh_clear = False
    try:
        # Convert to a mesh
        try:
            if export_settings['gltf_apply']:
                depsgraph = bpy.context.evaluated_depsgraph_get()
                blender_mesh_owner = blender_object.evaluated_get(depsgraph)
                blender_mesh = blender_mesh_owner.to_mesh(preserve_all_data_layers=True, depsgraph=depsgraph)
                # TODO: do we need preserve_all_data_layers?

            else:
                blender_mesh_owner = blender_object
                blender_mesh = blender_mesh_owner.to_mesh()

            # In some cases (for example curve with single vertice), no blender_mesh is created (without crash)
            if blender_mesh is None:
                return None

        except Exception:
            return None

        needs_to_mesh_clear = True

        materials = tuple([ms.material for ms in blender_object.material_slots if ms.material is not None])
        modifiers = None
        blender_object_for_skined_data = None

        result = gltf2_blender_gather_mesh.gather_mesh(blender_mesh,
                                                       blender_object_for_skined_data,
                                                       blender_object.vertex_groups,
                                                       modifiers,
                                                       materials,
                                                       blender_object.data,
                                                       export_settings)

    finally:
        if needs_to_mesh_clear:
            blender_mesh_owner.to_mesh_clear()

    return result


def __gather_name(blender_object, export_settings):

    new_name = blender_object.name if blender_object else "GN Instance"

    class GltfHookName:
        def __init__(self, name):
            self.name = name
    gltf_hook_name = GltfHookName(new_name)

    export_user_extensions('gather_node_name_hook', export_settings, gltf_hook_name, blender_object)
    return gltf_hook_name.name

def __gather_trans_rot_scale(vnode, export_settings):
    if vnode.parent_uuid is None:
        # No parent, so matrix is world matrix, except if we export a collection
        if export_settings['gltf_collection'] and export_settings['gltf_at_collection_center']:
            # If collection, we need to take into account the collection offset
            trans, rot, sca = vnode.matrix_world.decompose()
            trans -= export_settings['gltf_collection_center']
        else:
            # No parent, so matrix is world matrix
            trans, rot, sca = vnode.matrix_world.decompose()
    else:
        # calculate local matrix
        if export_settings['vtree'].nodes[vnode.parent_uuid].skin is None:
            trans, rot, sca = (export_settings['vtree'].nodes[vnode.parent_uuid].matrix_world.inverted_safe() @ vnode.matrix_world).decompose()
        else:
            # But ... if parent has skin, the parent TRS are not taken into account, so don't get local from parent, but from armature
            # It also depens if skined mesh is parented to armature or not
            if export_settings['vtree'].nodes[vnode.parent_uuid].parent_uuid is not None and export_settings['vtree'].nodes[export_settings['vtree'].nodes[vnode.parent_uuid].parent_uuid].blender_type == VExportNode.ARMATURE:
                trans, rot, sca = (export_settings['vtree'].nodes[export_settings['vtree'].nodes[vnode.parent_uuid].armature].matrix_world.inverted_safe() @ vnode.matrix_world).decompose()
            else:
                trans, rot, sca = vnode.matrix_world.decompose()

    # make sure the rotation is normalized
    rot.normalize()

    trans = __convert_swizzle_location(trans, export_settings)
    rot = __convert_swizzle_rotation(rot, export_settings)
    sca = __convert_swizzle_scale(sca, export_settings)

    if vnode.blender_object and vnode.blender_type != VExportNode.COLLECTION and vnode.blender_object.instance_type == 'COLLECTION' and vnode.blender_object.instance_collection:
        offset = -__convert_swizzle_location(
            vnode.blender_object.instance_collection.instance_offset, export_settings)

        s = Matrix.Diagonal(sca).to_4x4()
        r = rot.to_matrix().to_4x4()
        t = Matrix.Translation(trans).to_4x4()
        o = Matrix.Translation(offset).to_4x4()
        m = t @ r @ s @ o

        trans = m.translation

    translation, rotation, scale = (None, None, None)
    trans[0], trans[1], trans[2] = gltf2_blender_math.round_if_near(trans[0], 0.0), gltf2_blender_math.round_if_near(trans[1], 0.0), \
                                   gltf2_blender_math.round_if_near(trans[2], 0.0)
    rot[0], rot[1], rot[2], rot[3] = gltf2_blender_math.round_if_near(rot[0], 1.0), gltf2_blender_math.round_if_near(rot[1], 0.0), \
                                     gltf2_blender_math.round_if_near(rot[2], 0.0), gltf2_blender_math.round_if_near(rot[3], 0.0)
    sca[0], sca[1], sca[2] = gltf2_blender_math.round_if_near(sca[0], 1.0), gltf2_blender_math.round_if_near(sca[1], 1.0), \
                             gltf2_blender_math.round_if_near(sca[2], 1.0)
    if trans[0] != 0.0 or trans[1] != 0.0 or trans[2] != 0.0:
        translation = [trans[0], trans[1], trans[2]]
    if rot[0] != 1.0 or rot[1] != 0.0 or rot[2] != 0.0 or rot[3] != 0.0:
        rotation = [rot[1], rot[2], rot[3], rot[0]]
    if sca[0] != 1.0 or sca[1] != 1.0 or sca[2] != 1.0:
        scale = [sca[0], sca[1], sca[2]]
    return translation, rotation, scale

def gather_skin(vnode, export_settings):

    if export_settings['vtree'].nodes[vnode].blender_type == VExportNode.COLLECTION:
        return None

    blender_object = export_settings['vtree'].nodes[vnode].blender_object

    # Lattice can have armature modifiers & vertex groups, but we don't want to export them
    # Avoid crash getting mesh data from lattices
    if blender_object and blender_object.type == 'LATTICE':
        return None

    modifiers = {m.type: m for m in blender_object.modifiers} if blender_object else {}
    if "ARMATURE" not in modifiers or modifiers["ARMATURE"].object is None:
        return None

    # no skin needed when the modifier is linked without having a vertex group
    if len(blender_object.vertex_groups) == 0:
        return None

    # check if any vertices in the mesh are part of a vertex group
    depsgraph = bpy.context.evaluated_depsgraph_get()
    blender_mesh_owner = blender_object.evaluated_get(depsgraph)
    blender_mesh = blender_mesh_owner.to_mesh(preserve_all_data_layers=True, depsgraph=depsgraph)
    if not any(vertex.groups is not None and len(vertex.groups) > 0 for vertex in blender_mesh.vertices):
        return None

    # Prevent infinite recursive error. A mesh can't have an Armature modifier
    # and be bone parented to a bone of this armature
    # In that case, ignore the armature modifier, keep only the bone parenting
    if blender_object.parent is not None \
    and blender_object.parent_type == 'BONE' \
    and blender_object.parent.name == modifiers["ARMATURE"].object.name:

        return None

    # Skins and meshes must be in the same glTF node, which is different from how blender handles armatures
    return gltf2_blender_gather_skins.gather_skin(export_settings['vtree'].nodes[vnode].armature, export_settings)


def __gather_weights(blender_object, export_settings):
    return None

def __convert_swizzle_location(loc, export_settings):
    """Convert a location from Blender coordinate system to glTF coordinate system."""
    if export_settings['gltf_yup']:
        return Vector((loc[0], loc[2], -loc[1]))
    else:
        return Vector((loc[0], loc[1], loc[2]))


def __convert_swizzle_rotation(rot, export_settings):
    """
    Convert a quaternion rotation from Blender coordinate system to glTF coordinate system.

    'w' is still at first position.
    """
    if export_settings['gltf_yup']:
        return Quaternion((rot[0], rot[1], rot[3], -rot[2]))
    else:
        return Quaternion((rot[0], rot[1], rot[2], rot[3]))


def __convert_swizzle_scale(scale, export_settings):
    """Convert a scale from Blender coordinate system to glTF coordinate system."""
    if export_settings['gltf_yup']:
        return Vector((scale[0], scale[2], scale[1]))
    else:
        return Vector((scale[0], scale[1], scale[2]))<|MERGE_RESOLUTION|>--- conflicted
+++ resolved
@@ -303,12 +303,6 @@
                 depsgraph = bpy.context.evaluated_depsgraph_get()
                 blender_mesh_owner = blender_object.evaluated_get(depsgraph)
                 blender_mesh = blender_mesh_owner.to_mesh(preserve_all_data_layers=True, depsgraph=depsgraph)
-<<<<<<< HEAD
-                for prop in [p for p in blender_object.data.keys() if p not in BLACK_LIST]:
-                    blender_mesh[prop] = blender_object.data[prop]
-                # Store that this evaluated mesh has been created by the exporter, and is not a GN instance mesh
-                blender_mesh['gltf2_mesh_applied'] = True
-=======
                 # Seems now (from 4.2) the custom properties are Statically Typed
                 # so no need to copy them in that case, because overwriting them will crash
                 if len(blender_mesh.keys()) == 0:
@@ -319,7 +313,8 @@
                     # But we need to remove some properties that are not needed
                     for prop in [p for p in blender_object.data.keys() if p in BLACK_LIST]:
                         del blender_mesh[prop]
->>>>>>> cee66f78
+                # Store that this evaluated mesh has been created by the exporter, and is not a GN instance mesh
+                blender_mesh['gltf2_mesh_applied'] = True
 
                 if export_settings['gltf_skins']:
                     # restore Armature modifiers
