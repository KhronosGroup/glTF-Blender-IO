# Copyright 2018-2021 The glTF-Blender-IO authors.
#
# Licensed under the Apache License, Version 2.0 (the "License");
# you may not use this file except in compliance with the License.
# You may obtain a copy of the License at
#
#     http://www.apache.org/licenses/LICENSE-2.0
#
# Unless required by applicable law or agreed to in writing, software
# distributed under the License is distributed on an "AS IS" BASIS,
# WITHOUT WARRANTIES OR CONDITIONS OF ANY KIND, either express or implied.
# See the License for the specific language governing permissions and
# limitations under the License.

import numpy as np

from . import gltf2_blender_export_keys
from io_scene_gltf2.io.com import gltf2_io
from io_scene_gltf2.io.com import gltf2_io_constants
from io_scene_gltf2.io.com import gltf2_io_debug
from io_scene_gltf2.io.exp import gltf2_io_binary_data


def gather_primitive_attributes(blender_primitive, export_settings):
    """
    Gathers the attributes, such as POSITION, NORMAL, TANGENT from a blender primitive.

    :return: a dictionary of attributes
    """
    attributes = {}
    attributes.update(__gather_position(blender_primitive, export_settings))
    attributes.update(__gather_normal(blender_primitive, export_settings))
    attributes.update(__gather_tangent(blender_primitive, export_settings))
    attributes.update(__gather_texcoord(blender_primitive, export_settings))
    attributes.update(__gather_colors(blender_primitive, export_settings))
    attributes.update(__gather_skins(blender_primitive, export_settings))
    attributes.update(__gather_face_maps(blender_primitive, export_settings))
    return attributes


def array_to_accessor(array, component_type, data_type, include_max_and_min=False):
    dtype = gltf2_io_constants.ComponentType.to_numpy_dtype(component_type)
    num_elems = gltf2_io_constants.DataType.num_elements(data_type)

    if type(array) is not np.ndarray:
        array = np.array(array, dtype=dtype)
        array = array.reshape(len(array) // num_elems, num_elems)

    if num_elems == 1 and len(array.shape) == 1:
        array = array.reshape(len(array), 1)

    assert array.dtype == dtype
    assert array.shape[1] == num_elems

    amax = None
    amin = None
    if include_max_and_min:
        amax = np.amax(array, axis=0).tolist()
        amin = np.amin(array, axis=0).tolist()

    return gltf2_io.Accessor(
        buffer_view=gltf2_io_binary_data.BinaryData(array.tobytes()),
        byte_offset=None,
        component_type=component_type,
        count=len(array),
        extensions=None,
        extras=None,
        max=amax,
        min=amin,
        name=None,
        normalized=None,
        sparse=None,
        type=data_type,
    )


def __gather_position(blender_primitive, export_settings):
    position = blender_primitive["attributes"]["POSITION"]
    return {
        "POSITION": array_to_accessor(
            position,
            component_type=gltf2_io_constants.ComponentType.Float,
            data_type=gltf2_io_constants.DataType.Vec3,
            include_max_and_min=True
        )
    }


def __gather_normal(blender_primitive, export_settings):
    if not export_settings[gltf2_blender_export_keys.NORMALS]:
        return {}
    if 'NORMAL' not in blender_primitive["attributes"]:
        return {}
    normal = blender_primitive["attributes"]['NORMAL']
    return {
        "NORMAL": array_to_accessor(
            normal,
            component_type=gltf2_io_constants.ComponentType.Float,
            data_type=gltf2_io_constants.DataType.Vec3,
        )
    }


def __gather_tangent(blender_primitive, export_settings):
    if not export_settings[gltf2_blender_export_keys.TANGENTS]:
        return {}
    if 'TANGENT' not in blender_primitive["attributes"]:
        return {}
    tangent = blender_primitive["attributes"]['TANGENT']
    return {
        "TANGENT": array_to_accessor(
            tangent,
            component_type=gltf2_io_constants.ComponentType.Float,
            data_type=gltf2_io_constants.DataType.Vec4,
        )
    }


def __gather_texcoord(blender_primitive, export_settings):
    attributes = {}
    if export_settings[gltf2_blender_export_keys.TEX_COORDS]:
        tex_coord_index = 0
        tex_coord_id = 'TEXCOORD_' + str(tex_coord_index)
        while blender_primitive["attributes"].get(tex_coord_id) is not None:
            tex_coord = blender_primitive["attributes"][tex_coord_id]
            attributes[tex_coord_id] = array_to_accessor(
                tex_coord,
                component_type=gltf2_io_constants.ComponentType.Float,
                data_type=gltf2_io_constants.DataType.Vec2,
            )
            tex_coord_index += 1
            tex_coord_id = 'TEXCOORD_' + str(tex_coord_index)
    return attributes


def __gather_colors(blender_primitive, export_settings):
    attributes = {}
    if export_settings[gltf2_blender_export_keys.COLORS]:
        color_index = 0
        color_id = 'COLOR_' + str(color_index)
        while blender_primitive["attributes"].get(color_id) is not None:
            colors = blender_primitive["attributes"][color_id]

            if type(colors) is not np.ndarray:
                colors = np.array(colors, dtype=np.float32)
                colors = colors.reshape(len(colors) // 4, 4)

            # Convert to normalized ushorts
            colors *= 65535
            colors += 0.5  # bias for rounding
            colors = colors.astype(np.uint16)

            attributes[color_id] = gltf2_io.Accessor(
                buffer_view=gltf2_io_binary_data.BinaryData(colors.tobytes()),
                byte_offset=None,
                component_type=gltf2_io_constants.ComponentType.UnsignedShort,
                count=len(colors),
                extensions=None,
                extras=None,
                max=None,
                min=None,
                name=None,
                normalized=True,
                sparse=None,
                type=gltf2_io_constants.DataType.Vec4,
            )

            color_index += 1
            color_id = 'COLOR_' + str(color_index)
    return attributes


def __gather_skins(blender_primitive, export_settings):
    attributes = {}

    if not export_settings[gltf2_blender_export_keys.SKINS]:
        return attributes

    # Retrieve max set index
    max_bone_set_index = 0
    while blender_primitive["attributes"].get('JOINTS_' + str(max_bone_set_index)) and blender_primitive["attributes"].get('WEIGHTS_' + str(max_bone_set_index)):
        max_bone_set_index += 1
    max_bone_set_index -= 1

    # If no skinning
    if max_bone_set_index < 0:
        return attributes

    if max_bone_set_index > 0 and not export_settings['gltf_all_vertex_influences']:
        gltf2_io_debug.print_console("WARNING", "There are more than 4 joint vertex influences."
                                                "The 4 with highest weight will be used (and normalized).")

        # Take into account only the first set of 4 weights
        max_bone_set_index = 0

    # Convert weights to numpy arrays, and setting joints
    weight_arrs = []
    for s in range(0, max_bone_set_index+1):

        weight_id = 'WEIGHTS_' + str(s)
        weight = blender_primitive["attributes"][weight_id]
        weight = np.array(weight, dtype=np.float32)
        weight = weight.reshape(len(weight) // 4, 4)
        weight_arrs.append(weight)


        # joints
        joint_id = 'JOINTS_' + str(s)
        internal_joint = blender_primitive["attributes"][joint_id]
        component_type = gltf2_io_constants.ComponentType.UnsignedShort
        if max(internal_joint) < 256:
            component_type = gltf2_io_constants.ComponentType.UnsignedByte
        joint = array_to_accessor(
            internal_joint,
            component_type,
            data_type=gltf2_io_constants.DataType.Vec4,
        )
        attributes[joint_id] = joint

    # Sum weights for each vertex
    for s in range(0, max_bone_set_index+1):
        sums = weight_arrs[s].sum(axis=1)
        if s == 0:
            weight_total = sums
        else:
            weight_total += sums

    # Normalize weights so they sum to 1
    weight_total = weight_total.reshape(-1, 1)
    for s in range(0, max_bone_set_index+1):
        weight_arrs[s] /= weight_total

        weight = array_to_accessor(
            weight_arrs[s],
            component_type=gltf2_io_constants.ComponentType.Float,
            data_type=gltf2_io_constants.DataType.Vec4,
            )
        attributes[weight_id] = weight

<<<<<<< HEAD
            bone_set_index += 1
            joint_id = 'JOINTS_' + str(bone_set_index)
            weight_id = 'WEIGHTS_' + str(bone_set_index)
    return attributes


def __gather_face_maps(blender_primitive, export_settings):
    attributes = {}
    if export_settings['gltf_face_maps']:
        for key in blender_primitive["attributes"]:
            if key == '_FACEMAPS':
                attributes[key] = array_to_accessor(
                    blender_primitive["attributes"][key],
                    component_type=gltf2_io_constants.ComponentType.Float,
                    data_type=gltf2_io_constants.DataType.Scalar,
                )
=======
>>>>>>> 88433bf4
    return attributes<|MERGE_RESOLUTION|>--- conflicted
+++ resolved
@@ -237,10 +237,6 @@
             )
         attributes[weight_id] = weight
 
-<<<<<<< HEAD
-            bone_set_index += 1
-            joint_id = 'JOINTS_' + str(bone_set_index)
-            weight_id = 'WEIGHTS_' + str(bone_set_index)
     return attributes
 
 
@@ -254,6 +250,4 @@
                     component_type=gltf2_io_constants.ComponentType.Float,
                     data_type=gltf2_io_constants.DataType.Scalar,
                 )
-=======
->>>>>>> 88433bf4
     return attributes