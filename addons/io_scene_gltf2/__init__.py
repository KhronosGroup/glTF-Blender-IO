--- conflicted
+++ resolved
@@ -1948,12 +1948,7 @@
         layout.prop(self, 'merge_vertices')
         layout.prop(self, 'import_shading')
         layout.prop(self, 'export_import_convert_lighting_mode')
-<<<<<<< HEAD
-        layout.prop(self, 'import_webp_texture')
-        layout.prop(self, 'import_unused_materials')
-=======
         import_texture_panel(layout, operator)
->>>>>>> c3114a74
         import_bone_panel(layout, operator)
         import_ux_panel(layout, operator)
 
@@ -2067,6 +2062,7 @@
     if body:
         body.prop(operator, 'import_pack_images')
         body.prop(operator, 'import_webp_texture')
+        body.prop(self, 'import_unused_materials')
 
 
 def import_panel_user_extension(context, layout):
