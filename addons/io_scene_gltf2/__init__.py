# Copyright 2018-2021 The glTF-Blender-IO authors.
#
# Licensed under the Apache License, Version 2.0 (the "License");
# you may not use this file except in compliance with the License.
# You may obtain a copy of the License at
#
#     http://www.apache.org/licenses/LICENSE-2.0
#
# Unless required by applicable law or agreed to in writing, software
# distributed under the License is distributed on an "AS IS" BASIS,
# WITHOUT WARRANTIES OR CONDITIONS OF ANY KIND, either express or implied.
# See the License for the specific language governing permissions and
# limitations under the License.

bl_info = {
    'name': 'glTF 2.0 format',
    'author': 'Julien Duroure, Scurest, Norbert Nopper, Urs Hanselmann, Moritz Becher, Benjamin Schmithüsen, Jim Eckerlein, and many external contributors',
    "version": (4, 1, 6),
    'blender': (4, 0, 0),
    'location': 'File > Import-Export',
    'description': 'Import-Export as glTF 2.0',
    'warning': '',
    'doc_url': "{BLENDER_MANUAL_URL}/addons/import_export/scene_gltf2.html",
    'tracker_url': "https://github.com/KhronosGroup/glTF-Blender-IO/issues/",
    'support': 'OFFICIAL',
    'category': 'Import-Export',
}

def get_version_string():
    return str(bl_info['version'][0]) + '.' + str(bl_info['version'][1]) + '.' + str(bl_info['version'][2])

#
# Script reloading (if the user calls 'Reload Scripts' from Blender)
#

def reload_package(module_dict_main):
    import importlib
    from pathlib import Path

    def reload_package_recursive(current_dir, module_dict):
        for path in current_dir.iterdir():
            if "__init__" in str(path) or path.stem not in module_dict:
                continue

            if path.is_file() and path.suffix == ".py":
                importlib.reload(module_dict[path.stem])
            elif path.is_dir():
                reload_package_recursive(path, module_dict[path.stem].__dict__)

    reload_package_recursive(Path(__file__).parent, module_dict_main)


if "bpy" in locals():
    reload_package(locals())

import bpy
from bpy.props import (StringProperty,
                       BoolProperty,
                       EnumProperty,
                       IntProperty,
                       CollectionProperty)
from bpy.types import Operator
from bpy_extras.io_utils import ImportHelper, ExportHelper


#
#  Functions / Classes.
#

exporter_extension_panel_unregister_functors = []
importer_extension_panel_unregister_functors = []


def ensure_filepath_matches_export_format(filepath, export_format):
    import os
    filename = os.path.basename(filepath)
    if not filename:
        return filepath

    stem, ext = os.path.splitext(filename)
    if stem.startswith('.') and not ext:
        stem, ext = '', stem

    desired_ext = '.glb' if export_format == 'GLB' else '.gltf'
    ext_lower = ext.lower()
    if ext_lower not in ['.glb', '.gltf']:
        return filepath + desired_ext
    elif ext_lower != desired_ext:
        filepath = filepath[:-len(ext)]  # strip off ext
        return filepath + desired_ext
    else:
        return filepath


def on_export_format_changed(self, context):
    # Update the filename in the file browser when the format (.glb/.gltf)
    # changes
    sfile = context.space_data
    if not isinstance(sfile, bpy.types.SpaceFileBrowser):
        return
    if not sfile.active_operator:
        return
    if sfile.active_operator.bl_idname != "EXPORT_SCENE_OT_gltf":
        return

    sfile.params.filename = ensure_filepath_matches_export_format(
        sfile.params.filename,
        self.export_format,
    )

    # Also change the filter
    sfile.params.filter_glob = '*.glb' if self.export_format == 'GLB' else '*.gltf'
    # Force update of file list, because update the filter does not update the real file list
    bpy.ops.file.refresh()


class ConvertGLTF2_Base:
    """Base class containing options that should be exposed during both import and export."""

    export_import_convert_lighting_mode: EnumProperty(
        name='Lighting Mode',
        items=(
            ('SPEC', 'Standard', 'Physically-based glTF lighting units (cd, lx, nt)'),
            ('COMPAT', 'Unitless', 'Non-physical, unitless lighting. Useful when exposure controls are not available'),
            ('RAW', 'Raw (Deprecated)', 'Blender lighting strengths with no conversion'),
        ),
        description='Optional backwards compatibility for non-standard render engines. Applies to lights',# TODO: and emissive materials',
        default='SPEC'
    )

class ExportGLTF2_Base(ConvertGLTF2_Base):
    # TODO: refactor to avoid boilerplate

    def __init__(self):
        from .io.com import gltf2_io_draco_compression_extension
        self.is_draco_available = gltf2_io_draco_compression_extension.dll_exists()

    bl_options = {'PRESET'}

    # Don't use export_ prefix here, I don't want it to be saved with other export settings
    gltf_export_id: StringProperty(
        name='Identifier',
        description=(
            'Identifier of caller (in case of add-on calling this exporter). '
            'Can be useful in case of Extension added by other add-ons'
        ),
        default=''
    )

    export_format: EnumProperty(
        name='Format',
        items=(('GLB', 'glTF Binary (.glb)',
                'Exports a single file, with all data packed in binary form. '
                'Most efficient and portable, but more difficult to edit later'),
               ('GLTF_SEPARATE', 'glTF Separate (.gltf + .bin + textures)',
                'Exports multiple files, with separate JSON, binary and texture data. '
                'Easiest to edit later'),
                ('GLTF_EMBEDDED', 'glTF Embedded (.gltf)',
                 'Exports a single file, with all data packed in JSON. '
                 'Less efficient than binary, but easier to edit later')),
        description=(
            'Output format and embedding options. Binary is most efficient, '
            'but JSON (embedded or separate) may be easier to edit later'
        ),
        default='GLB', #Warning => If you change the default, need to change the default filter too
        update=on_export_format_changed,
    )

    ui_tab: EnumProperty(
        items=(('GENERAL', "General", "General settings"),
               ('MESHES', "Meshes", "Mesh settings"),
               ('OBJECTS', "Objects", "Object settings"),
               ('ANIMATION', "Animation", "Animation settings")),
        name="ui_tab",
        description="Export setting categories",
    )

    export_copyright: StringProperty(
        name='Copyright',
        description='Legal rights and conditions for the model',
        default=''
    )

    export_image_format: EnumProperty(
        name='Images',
        items=(('AUTO', 'Automatic',
                'Save PNGs as PNGs, JPEGs as JPEGs, WEBPs as WEBPs. '
                'If neither one, use PNG'),
                ('JPEG', 'JPEG Format (.jpg)',
                'Save images as JPEGs. (Images that need alpha are saved as PNGs though.) '
                'Be aware of a possible loss in quality'),
                ('WEBP', 'Webp Format',
                'Save images as WEBPs as main image (no fallback)'),
                ('NONE', 'None',
                 'Don\'t export images'),
               ),
        description=(
            'Output format for images. PNG is lossless and generally preferred, but JPEG might be preferable for web '
            'applications due to the smaller file size. Alternatively they can be omitted if they are not needed'
        ),
        default='AUTO'
    )

    export_image_add_webp: BoolProperty(
        name='Create Webp',
        description=(
            "Creates webp textures for every textures. "
            "For already webp textures, nothing happen"
        ),
        default=False
    )

    export_image_webp_fallback: BoolProperty(
        name='Webp fallback',
        description=(
            "For all webp textures, create a PNG fallback texture"
        ),
        default=False
    )

    export_texture_dir: StringProperty(
        name='Textures',
        description='Folder to place texture files in. Relative to the .gltf file',
        default='',
    )

    # Keep for back compatibility
    export_jpeg_quality: IntProperty(
        name='JPEG quality',
        description='Quality of JPEG export',
        default=75,
        min=0,
        max=100
    )

    # Keep for back compatibility
    export_image_quality: IntProperty(
        name='Image quality',
        description='Quality of image export',
        default=75,
        min=0,
        max=100
    )

    export_keep_originals: BoolProperty(
        name='Keep original',
        description=('Keep original textures files if possible. '
                     'WARNING: if you use more than one texture, '
                     'where pbr standard requires only one, only one texture will be used. '
                     'This can lead to unexpected results'
        ),
        default=False,
    )

    export_texcoords: BoolProperty(
        name='UVs',
        description='Export UVs (texture coordinates) with meshes',
        default=True
    )

    export_normals: BoolProperty(
        name='Normals',
        description='Export vertex normals with meshes',
        default=True
    )

    export_draco_mesh_compression_enable: BoolProperty(
        name='Draco mesh compression',
        description='Compress mesh using Draco',
        default=False
    )

    export_draco_mesh_compression_level: IntProperty(
        name='Compression level',
        description='Compression level (0 = most speed, 6 = most compression, higher values currently not supported)',
        default=6,
        min=0,
        max=10
    )

    export_draco_position_quantization: IntProperty(
        name='Position quantization bits',
        description='Quantization bits for position values (0 = no quantization)',
        default=14,
        min=0,
        max=30
    )

    export_draco_normal_quantization: IntProperty(
        name='Normal quantization bits',
        description='Quantization bits for normal values (0 = no quantization)',
        default=10,
        min=0,
        max=30
    )

    export_draco_texcoord_quantization: IntProperty(
        name='Texcoord quantization bits',
        description='Quantization bits for texture coordinate values (0 = no quantization)',
        default=12,
        min=0,
        max=30
    )

    export_draco_color_quantization: IntProperty(
        name='Color quantization bits',
        description='Quantization bits for color values (0 = no quantization)',
        default=10,
        min=0,
        max=30
    )

    export_draco_generic_quantization: IntProperty(
        name='Generic quantization bits',
        description='Quantization bits for generic values like weights or joints (0 = no quantization)',
        default=12,
        min=0,
        max=30
    )

    export_tangents: BoolProperty(
        name='Tangents',
        description='Export vertex tangents with meshes',
        default=False
    )

    export_materials: EnumProperty(
        name='Materials',
        items=(('EXPORT', 'Export',
        'Export all materials used by included objects'),
        ('PLACEHOLDER', 'Placeholder',
        'Do not export materials, but write multiple primitive groups per mesh, keeping material slot information'),
        ('NONE', 'No export',
        'Do not export materials, and combine mesh primitive groups, losing material slot information')),
        description='Export materials',
        default='EXPORT'
    )

    export_colors: BoolProperty(
        name='Vertex Colors',
        description='Export vertex colors with meshes',
        default=True
    )

    export_attributes: BoolProperty(
        name='Attributes',
        description='Export Attributes (when starting with underscore)',
        default=False
    )

    use_mesh_edges: BoolProperty(
        name='Loose Edges',
        description=(
            'Export loose edges as lines, using the material from the first material slot'
        ),
        default=False,
    )

    use_mesh_vertices: BoolProperty(
        name='Loose Points',
        description=(
            'Export loose points as glTF points, using the material from the first material slot'
        ),
        default=False,
    )

    export_cameras: BoolProperty(
        name='Cameras',
        description='Export cameras',
        default=False
    )

    use_selection: BoolProperty(
        name='Selected Objects',
        description='Export selected objects only',
        default=False
    )

    use_visible: BoolProperty(
        name='Visible Objects',
        description='Export visible objects only',
        default=False
    )

    use_renderable: BoolProperty(
        name='Renderable Objects',
        description='Export renderable objects only',
        default=False
    )

    use_active_collection_with_nested: BoolProperty(
        name='Include Nested Collections',
        description='Include active collection and nested collections',
        default=True
    )

    use_active_collection: BoolProperty(
        name='Active Collection',
        description='Export objects in the active collection only',
        default=False
    )

    use_active_scene: BoolProperty(
        name='Active Scene',
        description='Export active scene only',
        default=False
    )

    export_extras: BoolProperty(
        name='Custom Properties',
        description='Export custom properties as glTF extras',
        default=False
    )

    export_yup: BoolProperty(
        name='+Y Up',
        description='Export using glTF convention, +Y up',
        default=True
    )

    export_apply: BoolProperty(
        name='Apply Modifiers',
        description='Apply modifiers (excluding Armatures) to mesh objects -'
                    'WARNING: prevents exporting shape keys',
        default=False
    )

    export_animations: BoolProperty(
        name='Animations',
        description='Exports active actions and NLA tracks as glTF animations',
        default=True
    )

    export_frame_range: BoolProperty(
        name='Limit to Playback Range',
        description='Clips animations to selected playback range',
        default=False
    )

    export_frame_step: IntProperty(
        name='Sampling Rate',
        description='How often to evaluate animated values (in frames)',
        default=1,
        min=1,
        max=120
    )

    export_force_sampling: BoolProperty(
        name='Always Sample Animations',
        description='Apply sampling to all animations',
        default=True
    )

    export_animation_mode: EnumProperty(
        name='Animation mode',
        items=(('ACTIONS', 'Actions',
        'Export actions (actives and on NLA tracks) as separate animations'),
        ('ACTIVE_ACTIONS', 'Active actions merged',
        'All the currently assigned actions become one glTF animation'),
        ('NLA_TRACKS', 'NLA Tracks',
        'Export individual NLA Tracks as separate animation'),
        ('SCENE', 'Scene',
        'Export baked scene as a single animation')
        ),
        description='Export Animation mode',
        default='ACTIONS'
    )

    export_nla_strips_merged_animation_name: StringProperty(
        name='Merged Animation Name',
        description=(
            "Name of single glTF animation to be exported"
        ),
        default='Animation'
    )

    export_def_bones: BoolProperty(
        name='Export Deformation Bones Only',
        description='Export Deformation bones only',
        default=False
    )

    export_hierarchy_flatten_bones: BoolProperty(
        name='Flatten Bone Hierarchy',
        description='Flatten Bone Hierarchy. Useful in case of non decomposable transformation matrix',
        default=False
    )

<<<<<<< HEAD
    export_hierarchy_flatten_objs: BoolProperty(
        name='Flatten Object Hierarchy',
        description='Flatten Object Hierarchy. Useful in case of non decomposable transformation matrix',
=======
    export_armature_object_remove: BoolProperty(
        name='Remove Armature Object',
        description=(
            'Remove Armature object if possible.'
            'If Armature has multiple root bones, object will not be removed'
            ),
>>>>>>> 3c02ebf9
        default=False
    )

    export_optimize_animation_size: BoolProperty(
        name='Optimize Animation Size',
        description=(
            "Reduce exported file size by removing duplicate keyframes"
        ),
        default=True
    )

    export_optimize_animation_keep_anim_armature: BoolProperty(
        name='Force keeping channels for bones',
        description=(
            "If all keyframes are identical in a rig, "
            "force keeping the minimal animation. "
            "When off, all possible channels for "
            "the bones will be exported, even if empty "
            "(minimal animation, 2 keyframes)"
        ),
        default=True
    )

    export_optimize_animation_keep_anim_object: BoolProperty(
        name='Force keeping channel for objects',
        description=(
            "If all keyframes are identical for object transformations, "
            "force keeping the minimal animation"
        ),
        default=False
    )

    export_negative_frame: EnumProperty(
        name='Negative Frames',
        items=(('SLIDE', 'Slide',
        'Slide animation to start at frame 0'),
        ('CROP', 'Crop',
        'Keep only frames above frame 0'),
        ),
        description='Negative Frames are slid or cropped',
        default='SLIDE'
    )

    export_anim_slide_to_zero: BoolProperty(
        name='Set all glTF Animation starting at 0',
        description=(
            "Set all glTF animation starting at 0.0s. "
            "Can be useful for looping animations"
        ),
        default=False
    )

    export_bake_animation: BoolProperty(
        name='Bake All Objects Animations',
        description=(
            "Force exporting animation on every object. "
            "Can be useful when using constraints or driver. "
            "Also useful when exporting only selection"
        ),
        default=False
    )

    export_anim_single_armature: BoolProperty(
        name='Export all Armature Actions',
        description=(
            "Export all actions, bound to a single armature. "
            "WARNING: Option does not support exports including multiple armatures"
        ),
        default=True
    )

    export_reset_pose_bones: BoolProperty(
        name='Reset pose bones between actions',
        description=(
            "Reset pose bones between each action exported. "
            "This is needed when some bones are not keyed on some animations"
        ),
        default=True
    )

    export_current_frame: BoolProperty(
        name='Use Current Frame as Object Rest Transformations',
        description=(
            'Export the scene in the current animation frame. '
            'When off, frame 0 is used as rest transformations for objects'
        ),
        default=False
    )

    export_rest_position_armature: BoolProperty(
        name='Use Rest Position Armature',
        description=(
            "Export armatures using rest position as joints' rest pose. "
            "When off, current frame pose is used as rest pose"
        ),
        default=True
    )

    export_anim_scene_split_object: BoolProperty(
        name='Split Animation by Object',
        description=(
            "Export Scene as seen in Viewport, "
            "But split animation by Object"
        ),
        default=True
    )

    export_skins: BoolProperty(
        name='Skinning',
        description='Export skinning (armature) data',
        default=True
    )

    export_influence_nb: IntProperty(
        name='Bone Influences',
        description='Choose how many Bone influences to export',
        default=4,
        min=1
    )

    export_all_influences: BoolProperty(
        name='Include All Bone Influences',
        description='Allow export of all joint vertex influences. Models may appear incorrectly in many viewers',
        default=False
    )

    export_morph: BoolProperty(
        name='Shape Keys',
        description='Export shape keys (morph targets)',
        default=True
    )

    export_morph_normal: BoolProperty(
        name='Shape Key Normals',
        description='Export vertex normals with shape keys (morph targets)',
        default=True
    )

    export_morph_tangent: BoolProperty(
        name='Shape Key Tangents',
        description='Export vertex tangents with shape keys (morph targets)',
        default=False
    )

    export_morph_animation: BoolProperty(
        name='Shape Key Animations',
        description='Export shape keys animations (morph targets)',
        default=True
    )

    export_morph_reset_sk_data: BoolProperty(
        name='Reset shape keys between actions',
        description=(
            "Reset shape keys between each action exported. "
            "This is needed when some SK channels are not keyed on some animations"
        ),
        default=True
    )

    export_lights: BoolProperty(
        name='Punctual Lights',
        description='Export directional, point, and spot lights. '
                    'Uses "KHR_lights_punctual" glTF extension',
        default=False
    )

    export_try_sparse_sk: BoolProperty(
        name='Use Sparse Accessor if better',
        description='Try using Sparce Accessor if it save space',
        default=True
    )

    export_try_omit_sparse_sk: BoolProperty(
        name='Omitting Sparse Accessor if data is empty',
        description='Omitting Sparse Accessor if data is empty',
        default=False
    )

    export_gpu_instances: BoolProperty(
        name='GPU Instances',
        description='Export using EXT_mesh_gpu_instancing.'
                    'Limited to children of a same Empty. '
                    'multiple Materials might be omitted',
        default=False
    )

    # This parameter is only here for backward compatibility, as this option is removed in 3.6
    # This option does nothing, and is not displayed in UI
    # What you are looking for is probably "export_animation_mode"
    export_nla_strips: BoolProperty(
        name='Group by NLA Track',
        description=(
            "When on, multiple actions become part of the same glTF animation if "
            "they're pushed onto NLA tracks with the same name. "
            "When off, all the currently assigned actions become one glTF animation"
        ),
        default=True
    )

    # Keep for back compatibility, but no more used
    export_original_specular: BoolProperty(
        name='Export original PBR Specular',
        description=(
            'Export original glTF PBR Specular, instead of Blender Principled Shader Specular'
        ),
        default=False,
    )

    will_save_settings: BoolProperty(
        name='Remember Export Settings',
        description='Store glTF export settings in the Blender project',
        default=False)

    # Custom scene property for saving settings
    scene_key = "glTF2ExportSettings"

    #

    def check(self, _context):
        # Ensure file extension matches format
        old_filepath = self.filepath
        self.filepath = ensure_filepath_matches_export_format(
            self.filepath,
            self.export_format,
        )
        return self.filepath != old_filepath

    def invoke(self, context, event):
        settings = context.scene.get(self.scene_key)
        self.will_save_settings = False
        if settings:
            try:
                for (k, v) in settings.items():
                    setattr(self, k, v)
                self.will_save_settings = True

                # Update filter if user saved settings
                if hasattr(self, 'export_format'):
                    self.filter_glob = '*.glb' if self.export_format == 'GLB' else '*.gltf'

            except (AttributeError, TypeError):
                self.report({"ERROR"}, "Loading export settings failed. Removed corrupted settings")
                del context.scene[self.scene_key]

        import sys
        preferences = bpy.context.preferences
        for addon_name in preferences.addons.keys():
            try:
                if hasattr(sys.modules[addon_name], 'glTF2ExportUserExtension') or hasattr(sys.modules[addon_name], 'glTF2ExportUserExtensions'):
                    exporter_extension_panel_unregister_functors.append(sys.modules[addon_name].register_panel())
            except Exception:
                pass

        self.has_active_exporter_extensions = len(exporter_extension_panel_unregister_functors) > 0
        return ExportHelper.invoke(self, context, event)

    def save_settings(self, context):
        # find all props to save
        exceptional = [
            # options that don't start with 'export_'
            'use_selection',
            'use_visible',
            'use_renderable',
            'use_active_collection_with_nested',
            'use_active_collection',
            'use_mesh_edges',
            'use_mesh_vertices',
            'use_active_scene',
        ]
        all_props = self.properties
        export_props = {
            x: getattr(self, x) for x in dir(all_props)
            if (x.startswith("export_") or x in exceptional) and all_props.get(x) is not None
        }
        context.scene[self.scene_key] = export_props

    def execute(self, context):
        import os
        import datetime
        from .blender.exp import gltf2_blender_export
        from .io.com.gltf2_io_path import path_to_uri

        if self.will_save_settings:
            self.save_settings(context)

        self.check(context)  # ensure filepath has the right extension

        # All custom export settings are stored in this container.
        export_settings = {}

        export_settings['timestamp'] = datetime.datetime.now()
        export_settings['gltf_export_id'] = self.gltf_export_id
        export_settings['gltf_filepath'] = self.filepath
        export_settings['gltf_filedirectory'] = os.path.dirname(export_settings['gltf_filepath']) + '/'
        export_settings['gltf_texturedirectory'] = os.path.join(
            export_settings['gltf_filedirectory'],
            self.export_texture_dir,
        )
        export_settings['gltf_keep_original_textures'] = self.export_keep_originals

        export_settings['gltf_format'] = self.export_format
        export_settings['gltf_image_format'] = self.export_image_format
        export_settings['gltf_add_webp'] = self.export_image_add_webp
        export_settings['gltf_webp_fallback'] = self.export_image_webp_fallback
        export_settings['gltf_image_quality'] = self.export_image_quality
        export_settings['gltf_image_quality'] = self.export_jpeg_quality #For back compatibility
        export_settings['gltf_copyright'] = self.export_copyright
        export_settings['gltf_texcoords'] = self.export_texcoords
        export_settings['gltf_normals'] = self.export_normals
        export_settings['gltf_tangents'] = self.export_tangents and self.export_normals
        export_settings['gltf_loose_edges'] = self.use_mesh_edges
        export_settings['gltf_loose_points'] = self.use_mesh_vertices

        if self.is_draco_available:
            export_settings['gltf_draco_mesh_compression'] = self.export_draco_mesh_compression_enable
            export_settings['gltf_draco_mesh_compression_level'] = self.export_draco_mesh_compression_level
            export_settings['gltf_draco_position_quantization'] = self.export_draco_position_quantization
            export_settings['gltf_draco_normal_quantization'] = self.export_draco_normal_quantization
            export_settings['gltf_draco_texcoord_quantization'] = self.export_draco_texcoord_quantization
            export_settings['gltf_draco_color_quantization'] = self.export_draco_color_quantization
            export_settings['gltf_draco_generic_quantization'] = self.export_draco_generic_quantization
        else:
            export_settings['gltf_draco_mesh_compression'] = False

        export_settings['gltf_materials'] = self.export_materials
        export_settings['gltf_colors'] = self.export_colors
        export_settings['gltf_attributes'] = self.export_attributes
        export_settings['gltf_cameras'] = self.export_cameras

        export_settings['gltf_visible'] = self.use_visible
        export_settings['gltf_renderable'] = self.use_renderable

        export_settings['gltf_active_collection'] = self.use_active_collection
        if self.use_active_collection:
            export_settings['gltf_active_collection_with_nested'] = self.use_active_collection_with_nested
        else:
            export_settings['gltf_active_collection_with_nested'] = False
        export_settings['gltf_active_scene'] = self.use_active_scene

        export_settings['gltf_selected'] = self.use_selection
        export_settings['gltf_layers'] = True  # self.export_layers
        export_settings['gltf_extras'] = self.export_extras
        export_settings['gltf_yup'] = self.export_yup
        export_settings['gltf_apply'] = self.export_apply
        export_settings['gltf_current_frame'] = self.export_current_frame
        export_settings['gltf_animations'] = self.export_animations
        export_settings['gltf_def_bones'] = self.export_def_bones
        export_settings['gltf_flatten_bones_hierarchy'] = self.export_hierarchy_flatten_bones
<<<<<<< HEAD
        export_settings['gltf_flatten_obj_hierarchy'] = self.export_hierarchy_flatten_objs
=======
        export_settings['gltf_armature_object_remove'] = self.export_armature_object_remove
>>>>>>> 3c02ebf9
        if self.export_animations:
            export_settings['gltf_frame_range'] = self.export_frame_range
            export_settings['gltf_force_sampling'] = self.export_force_sampling
            if not self.export_force_sampling:
                export_settings['gltf_def_bones'] = False
                export_settings['gltf_bake_animation'] = False
            export_settings['gltf_animation_mode'] = self.export_animation_mode
            if export_settings['gltf_animation_mode'] == "NLA_TRACKS":
                export_settings['gltf_force_sampling'] = True
            if export_settings['gltf_animation_mode'] == "SCENE":
                export_settings['gltf_anim_scene_split_object'] = self.export_anim_scene_split_object
            else:
                export_settings['gltf_anim_scene_split_object'] = False

            export_settings['gltf_nla_strips_merged_animation_name'] = self.export_nla_strips_merged_animation_name
            export_settings['gltf_optimize_animation'] = self.export_optimize_animation_size
            export_settings['gltf_optimize_animation_keep_armature'] = self.export_optimize_animation_keep_anim_armature
            export_settings['gltf_optimize_animation_keep_object'] = self.export_optimize_animation_keep_anim_object
            export_settings['gltf_export_anim_single_armature'] = self.export_anim_single_armature
            export_settings['gltf_export_reset_pose_bones'] = self.export_reset_pose_bones
            export_settings['gltf_export_reset_sk_data'] = self.export_morph_reset_sk_data
            export_settings['gltf_bake_animation'] = self.export_bake_animation
            export_settings['gltf_negative_frames'] = self.export_negative_frame
            export_settings['gltf_anim_slide_to_zero'] = self.export_anim_slide_to_zero
        else:
            export_settings['gltf_frame_range'] = False
            export_settings['gltf_force_sampling'] = False
            export_settings['gltf_bake_animation'] = False
            export_settings['gltf_optimize_animation'] = False
            export_settings['gltf_optimize_animation_keep_armature'] = False
            export_settings['gltf_optimize_animation_keep_object'] = False
            export_settings['gltf_export_anim_single_armature'] = False
            export_settings['gltf_export_reset_pose_bones'] = False
            export_settings['gltf_export_reset_sk_data'] = False
        export_settings['gltf_skins'] = self.export_skins
        if self.export_skins:
            export_settings['gltf_all_vertex_influences'] = self.export_all_influences
            export_settings['gltf_vertex_influences_nb'] = self.export_influence_nb
        else:
            export_settings['gltf_all_vertex_influences'] = False
            export_settings['gltf_def_bones'] = False
        export_settings['gltf_rest_position_armature'] = self.export_rest_position_armature
        export_settings['gltf_frame_step'] = self.export_frame_step

        export_settings['gltf_morph'] = self.export_morph
        if self.export_morph:
            export_settings['gltf_morph_normal'] = self.export_morph_normal
            export_settings['gltf_morph_tangent'] = self.export_morph_tangent
            export_settings['gltf_morph_anim'] = self.export_morph_animation
        else:
            export_settings['gltf_morph_normal'] = False
            export_settings['gltf_morph_tangent'] = False
            export_settings['gltf_morph_anim'] = False

        export_settings['gltf_lights'] = self.export_lights
        export_settings['gltf_lighting_mode'] = self.export_import_convert_lighting_mode
        export_settings['gltf_gpu_instances'] = self.export_gpu_instances

        export_settings['gltf_try_sparse_sk'] = self.export_try_sparse_sk
        export_settings['gltf_try_omit_sparse_sk'] = self.export_try_omit_sparse_sk
        if not self.export_try_sparse_sk:
            export_settings['gltf_try_omit_sparse_sk'] = False


        export_settings['gltf_binary'] = bytearray()
        export_settings['gltf_binaryfilename'] = (
            path_to_uri(os.path.splitext(os.path.basename(self.filepath))[0] + '.bin')
        )

        user_extensions = []
        pre_export_callbacks = []
        post_export_callbacks = []

        import sys
        preferences = bpy.context.preferences
        for addon_name in preferences.addons.keys():
            try:
                module = sys.modules[addon_name]
            except Exception:
                continue
            if hasattr(module, 'glTF2ExportUserExtension'):
                extension_ctor = module.glTF2ExportUserExtension
                user_extensions.append(extension_ctor())
            if hasattr(module, 'glTF2ExportUserExtensions'):
                extension_ctors = module.glTF2ExportUserExtensions
                for extension_ctor in extension_ctors:
                    user_extensions.append(extension_ctor())
            if hasattr(module, 'glTF2_pre_export_callback'):
                pre_export_callbacks.append(module.glTF2_pre_export_callback)
            if hasattr(module, 'glTF2_post_export_callback'):
                post_export_callbacks.append(module.glTF2_post_export_callback)
        export_settings['gltf_user_extensions'] = user_extensions
        export_settings['pre_export_callbacks'] = pre_export_callbacks
        export_settings['post_export_callbacks'] = post_export_callbacks

        return gltf2_blender_export.save(context, export_settings)

    def draw(self, context):
        pass # Is needed to get panels available


class GLTF_PT_export_main(bpy.types.Panel):
    bl_space_type = 'FILE_BROWSER'
    bl_region_type = 'TOOL_PROPS'
    bl_label = ""
    bl_parent_id = "FILE_PT_operator"
    bl_options = {'HIDE_HEADER'}

    @classmethod
    def poll(cls, context):
        sfile = context.space_data
        operator = sfile.active_operator

        return operator.bl_idname == "EXPORT_SCENE_OT_gltf"

    def draw(self, context):
        layout = self.layout
        layout.use_property_split = True
        layout.use_property_decorate = False  # No animation.

        sfile = context.space_data
        operator = sfile.active_operator

        layout.prop(operator, 'export_format')
        if operator.export_format == 'GLTF_SEPARATE':
            layout.prop(operator, 'export_keep_originals')
            if operator.export_keep_originals is False:
                layout.prop(operator, 'export_texture_dir', icon='FILE_FOLDER')

        layout.prop(operator, 'export_copyright')
        layout.prop(operator, 'will_save_settings')


class GLTF_PT_export_include(bpy.types.Panel):
    bl_space_type = 'FILE_BROWSER'
    bl_region_type = 'TOOL_PROPS'
    bl_label = "Include"
    bl_parent_id = "FILE_PT_operator"
    bl_options = {'DEFAULT_CLOSED'}

    @classmethod
    def poll(cls, context):
        sfile = context.space_data
        operator = sfile.active_operator

        return operator.bl_idname == "EXPORT_SCENE_OT_gltf"

    def draw(self, context):
        layout = self.layout
        layout.use_property_split = True
        layout.use_property_decorate = False  # No animation.

        sfile = context.space_data
        operator = sfile.active_operator

        col = layout.column(heading = "Limit to", align = True)
        col.prop(operator, 'use_selection')
        col.prop(operator, 'use_visible')
        col.prop(operator, 'use_renderable')
        col.prop(operator, 'use_active_collection')
        if operator.use_active_collection:
            col.prop(operator, 'use_active_collection_with_nested')
        col.prop(operator, 'use_active_scene')

        col = layout.column(heading = "Data", align = True)
        col.prop(operator, 'export_extras')
        col.prop(operator, 'export_cameras')
        col.prop(operator, 'export_lights')


class GLTF_PT_export_transform(bpy.types.Panel):
    bl_space_type = 'FILE_BROWSER'
    bl_region_type = 'TOOL_PROPS'
    bl_label = "Transform"
    bl_parent_id = "FILE_PT_operator"
    bl_options = {'DEFAULT_CLOSED'}

    @classmethod
    def poll(cls, context):
        sfile = context.space_data
        operator = sfile.active_operator

        return operator.bl_idname == "EXPORT_SCENE_OT_gltf"

    def draw(self, context):
        layout = self.layout
        layout.use_property_split = True
        layout.use_property_decorate = False  # No animation.

        sfile = context.space_data
        operator = sfile.active_operator

        layout.prop(operator, 'export_yup')


class GLTF_PT_export_data(bpy.types.Panel):
    bl_space_type = 'FILE_BROWSER'
    bl_region_type = 'TOOL_PROPS'
    bl_label = "Data"
    bl_parent_id = "FILE_PT_operator"
    bl_options = {'DEFAULT_CLOSED'}

    @classmethod
    def poll(cls, context):
        sfile = context.space_data
        operator = sfile.active_operator

        return operator.bl_idname == "EXPORT_SCENE_OT_gltf"

    def draw(self, context):
        pass

class GLTF_PT_export_data_scene(bpy.types.Panel):
    bl_space_type = 'FILE_BROWSER'
    bl_region_type = 'TOOL_PROPS'
    bl_label = "Scene Graph"
    bl_parent_id = "GLTF_PT_export_data"
    bl_options = {'DEFAULT_CLOSED'}

    @classmethod
    def poll(cls, context):
        sfile = context.space_data
        operator = sfile.active_operator
        return operator.bl_idname == "EXPORT_SCENE_OT_gltf"

    def draw(self, context):
        layout = self.layout
        layout.use_property_split = True
        layout.use_property_decorate = False  # No animation.

        sfile = context.space_data
        operator = sfile.active_operator
        layout.prop(operator, 'export_gpu_instances')
        layout.prop(operator, 'export_hierarchy_flatten_objs')

class GLTF_PT_export_data_mesh(bpy.types.Panel):
    bl_space_type = 'FILE_BROWSER'
    bl_region_type = 'TOOL_PROPS'
    bl_label = "Mesh"
    bl_parent_id = "GLTF_PT_export_data"
    bl_options = {'DEFAULT_CLOSED'}

    @classmethod
    def poll(cls, context):
        sfile = context.space_data
        operator = sfile.active_operator
        return operator.bl_idname == "EXPORT_SCENE_OT_gltf"

    def draw(self, context):
        layout = self.layout
        layout.use_property_split = True
        layout.use_property_decorate = False  # No animation.

        sfile = context.space_data
        operator = sfile.active_operator

        layout.prop(operator, 'export_apply')
        layout.prop(operator, 'export_texcoords')
        layout.prop(operator, 'export_normals')
        col = layout.column()
        col.active = operator.export_normals
        col.prop(operator, 'export_tangents')
        layout.prop(operator, 'export_colors')
        layout.prop(operator, 'export_attributes')

        col = layout.column()
        col.prop(operator, 'use_mesh_edges')
        col.prop(operator, 'use_mesh_vertices')


class GLTF_PT_export_data_material(bpy.types.Panel):
    bl_space_type = 'FILE_BROWSER'
    bl_region_type = 'TOOL_PROPS'
    bl_label = "Material"
    bl_parent_id = "GLTF_PT_export_data"
    bl_options = {'DEFAULT_CLOSED'}

    @classmethod
    def poll(cls, context):
        sfile = context.space_data
        operator = sfile.active_operator
        return operator.bl_idname == "EXPORT_SCENE_OT_gltf"

    def draw(self, context):
        layout = self.layout
        layout.use_property_split = True
        layout.use_property_decorate = False  # No animation.

        sfile = context.space_data
        operator = sfile.active_operator

        layout.prop(operator, 'export_materials')
        col = layout.column()
        col.active = operator.export_materials == "EXPORT"
        col.prop(operator, 'export_image_format')
        if operator.export_image_format in ["AUTO", "JPEG", "WEBP"]:
            col.prop(operator, 'export_image_quality')
        col = layout.column()
        col.active = operator.export_image_format != "WEBP"
        col.prop(operator, "export_image_add_webp")
        col = layout.column()
        col.active = operator.export_image_format != "WEBP"
        col.prop(operator, "export_image_webp_fallback")

class GLTF_PT_export_data_lighting(bpy.types.Panel):
    bl_space_type = 'FILE_BROWSER'
    bl_region_type = 'TOOL_PROPS'
    bl_label = "Lighting"
    bl_parent_id = "GLTF_PT_export_data"
    bl_options = {'DEFAULT_CLOSED'}

    @classmethod
    def poll(cls, context):
        sfile = context.space_data
        operator = sfile.active_operator
        return operator.bl_idname == "EXPORT_SCENE_OT_gltf"

    def draw(self, context):
        layout = self.layout
        layout.use_property_split = True
        layout.use_property_decorate = False  # No animation.

        sfile = context.space_data
        operator = sfile.active_operator

        layout.prop(operator, 'export_import_convert_lighting_mode')

class GLTF_PT_export_data_shapekeys(bpy.types.Panel):
    bl_space_type = 'FILE_BROWSER'
    bl_region_type = 'TOOL_PROPS'
    bl_label = "Shape Keys"
    bl_parent_id = "GLTF_PT_export_data"
    bl_options = {'DEFAULT_CLOSED'}

    @classmethod
    def poll(cls, context):
        sfile = context.space_data
        operator = sfile.active_operator

        return operator.bl_idname == "EXPORT_SCENE_OT_gltf"

    def draw_header(self, context):
        sfile = context.space_data
        operator = sfile.active_operator
        self.layout.prop(operator, "export_morph", text="")

    def draw(self, context):
        layout = self.layout
        layout.use_property_split = True
        layout.use_property_decorate = False  # No animation.

        sfile = context.space_data
        operator = sfile.active_operator

        layout.active = operator.export_morph

        layout.prop(operator, 'export_morph_normal')
        col = layout.column()
        col.active = operator.export_morph_normal
        col.prop(operator, 'export_morph_tangent')


class GLTF_PT_export_data_sk_optimize(bpy.types.Panel):
    bl_space_type = 'FILE_BROWSER'
    bl_region_type = 'TOOL_PROPS'
    bl_label = "Optimize Shape Keys"
    bl_parent_id = "GLTF_PT_export_data_shapekeys"
    bl_options = {'DEFAULT_CLOSED'}

    @classmethod
    def poll(cls, context):
        sfile = context.space_data
        operator = sfile.active_operator

        return operator.bl_idname == "EXPORT_SCENE_OT_gltf"

    def draw(self, context):
        layout = self.layout
        layout.use_property_split = True
        layout.use_property_decorate = False  # No animation.

        sfile = context.space_data
        operator = sfile.active_operator

        row = layout.row()
        row.prop(operator, 'export_try_sparse_sk')

        row = layout.row()
        row.active = operator.export_try_sparse_sk
        row.prop(operator, 'export_try_omit_sparse_sk')


class GLTF_PT_export_data_skinning(bpy.types.Panel):
    bl_space_type = 'FILE_BROWSER'
    bl_region_type = 'TOOL_PROPS'
    bl_label = "Skinning"
    bl_parent_id = "GLTF_PT_export_data"
    bl_options = {'DEFAULT_CLOSED'}

    @classmethod
    def poll(cls, context):
        sfile = context.space_data
        operator = sfile.active_operator

        return operator.bl_idname == "EXPORT_SCENE_OT_gltf"

    def draw_header(self, context):
        sfile = context.space_data
        operator = sfile.active_operator
        self.layout.prop(operator, "export_skins", text="")

    def draw(self, context):
        layout = self.layout
        layout.use_property_split = True
        layout.use_property_decorate = False  # No animation.

        sfile = context.space_data
        operator = sfile.active_operator

        layout.active = operator.export_skins

        row = layout.row()
        row.prop(operator, 'export_influence_nb')
        row.active = not operator.export_all_influences
        layout.prop(operator, 'export_all_influences')


class GLTF_PT_export_data_armature(bpy.types.Panel):
    bl_space_type = 'FILE_BROWSER'
    bl_region_type = 'TOOL_PROPS'
    bl_label = "Armature"
    bl_parent_id = "GLTF_PT_export_data"
    bl_options = {'DEFAULT_CLOSED'}

    @classmethod
    def poll(cls, context):
        sfile = context.space_data
        operator = sfile.active_operator

        return operator.bl_idname == "EXPORT_SCENE_OT_gltf"

    def draw(self, context):
        layout = self.layout
        layout.use_property_split = True
        layout.use_property_decorate = False  # No animation.

        sfile = context.space_data
        operator = sfile.active_operator

        layout.active = operator.export_skins

        layout.prop(operator, 'export_rest_position_armature')

        row = layout.row()
        row.active = operator.export_force_sampling
        row.prop(operator, 'export_def_bones')
        if operator.export_force_sampling is False and operator.export_def_bones is True:
            layout.label(text="Export only deformation bones is not possible when not sampling animation")
        row = layout.row()
        row.prop(operator, 'export_armature_object_remove')
        row = layout.row()
        row.prop(operator, 'export_hierarchy_flatten_bones')

class GLTF_PT_export_data_compression(bpy.types.Panel):
    bl_space_type = 'FILE_BROWSER'
    bl_region_type = 'TOOL_PROPS'
    bl_label = "Compression"
    bl_parent_id = "GLTF_PT_export_data"
    bl_options = {'DEFAULT_CLOSED'}

    def __init__(self):
        from .io.com import gltf2_io_draco_compression_extension
        self.is_draco_available = gltf2_io_draco_compression_extension.dll_exists(quiet=True)

    @classmethod
    def poll(cls, context):
        sfile = context.space_data
        operator = sfile.active_operator
        if operator.is_draco_available:
            return operator.bl_idname == "EXPORT_SCENE_OT_gltf"

    def draw_header(self, context):
        sfile = context.space_data
        operator = sfile.active_operator
        self.layout.prop(operator, "export_draco_mesh_compression_enable", text="")

    def draw(self, context):
        layout = self.layout
        layout.use_property_split = True
        layout.use_property_decorate = False  # No animation.

        sfile = context.space_data
        operator = sfile.active_operator

        layout.active = operator.export_draco_mesh_compression_enable
        layout.prop(operator, 'export_draco_mesh_compression_level')

        col = layout.column(align=True)
        col.prop(operator, 'export_draco_position_quantization', text="Quantize Position")
        col.prop(operator, 'export_draco_normal_quantization', text="Normal")
        col.prop(operator, 'export_draco_texcoord_quantization', text="Tex Coord")
        col.prop(operator, 'export_draco_color_quantization', text="Color")
        col.prop(operator, 'export_draco_generic_quantization', text="Generic")


class GLTF_PT_export_animation(bpy.types.Panel):
    bl_space_type = 'FILE_BROWSER'
    bl_region_type = 'TOOL_PROPS'
    bl_label = "Animation"
    bl_parent_id = "FILE_PT_operator"
    bl_options = {'DEFAULT_CLOSED'}

    @classmethod
    def poll(cls, context):
        sfile = context.space_data
        operator = sfile.active_operator

        return operator.bl_idname == "EXPORT_SCENE_OT_gltf"

    def draw_header(self, context):
        sfile = context.space_data
        operator = sfile.active_operator
        self.layout.prop(operator, "export_animations", text="")

    def draw(self, context):
        layout = self.layout
        layout.use_property_split = True
        layout.use_property_decorate = False  # No animation.

        sfile = context.space_data
        operator = sfile.active_operator

        layout.active = operator.export_animations

        layout.prop(operator, 'export_animation_mode')
        if operator.export_animation_mode == "ACTIVE_ACTIONS":
            layout.prop(operator, 'export_nla_strips_merged_animation_name')

        row = layout.row()
        row.active = operator.export_force_sampling and operator.export_animation_mode in ['ACTIONS', 'ACTIVE_ACTIONS']
        row.prop(operator, 'export_bake_animation')
        if operator.export_animation_mode == "SCENE":
            layout.prop(operator, 'export_anim_scene_split_object')

class GLTF_PT_export_animation_notes(bpy.types.Panel):
    bl_space_type = 'FILE_BROWSER'
    bl_region_type = 'TOOL_PROPS'
    bl_label = "Notes"
    bl_parent_id = "GLTF_PT_export_animation"
    bl_options = {'DEFAULT_CLOSED'}

    @classmethod
    def poll(cls, context):
        sfile = context.space_data
        operator = sfile.active_operator

        return operator.bl_idname == "EXPORT_SCENE_OT_gltf" and \
            operator.export_animation_mode in ["NLA_TRACKS", "SCENE"]

    def draw(self, context):
        operator = context.space_data.active_operator
        layout = self.layout
        if operator.export_animation_mode == "SCENE":
            layout.label(text="Scene mode uses full bake mode:")
            layout.label(text="- sampling is active")
            layout.label(text="- baking all objects is active")
            layout.label(text="- Using scene frame range")
        elif operator.export_animation_mode == "NLA_TRACKS":
            layout.label(text="Track mode uses full bake mode:")
            layout.label(text="- sampling is active")
            layout.label(text="- baking all objects is active")

class GLTF_PT_export_animation_ranges(bpy.types.Panel):
    bl_space_type = 'FILE_BROWSER'
    bl_region_type = 'TOOL_PROPS'
    bl_label = "Rest & Ranges"
    bl_parent_id = "GLTF_PT_export_animation"
    bl_options = {'DEFAULT_CLOSED'}

    @classmethod
    def poll(cls, context):
        sfile = context.space_data
        operator = sfile.active_operator

        return operator.bl_idname == "EXPORT_SCENE_OT_gltf"

    def draw(self, context):
        layout = self.layout
        layout.use_property_split = True
        layout.use_property_decorate = False  # No animation.

        sfile = context.space_data
        operator = sfile.active_operator

        layout.active = operator.export_animations

        layout.prop(operator, 'export_current_frame')
        row = layout.row()
        row.active = operator.export_animation_mode in ['ACTIONS', 'ACTIVE_ACTIONS', 'NLA_TRACKS']
        row.prop(operator, 'export_frame_range')
        layout.prop(operator, 'export_anim_slide_to_zero')
        row = layout.row()
        row.active = operator.export_animation_mode in ['ACTIONS', 'ACTIVE_ACTIONS', 'NLA_TRACKS']
        layout.prop(operator, 'export_negative_frame')

class GLTF_PT_export_animation_armature(bpy.types.Panel):
    bl_space_type = 'FILE_BROWSER'
    bl_region_type = 'TOOL_PROPS'
    bl_label = "Armature"
    bl_parent_id = "GLTF_PT_export_animation"
    bl_options = {'DEFAULT_CLOSED'}

    @classmethod
    def poll(cls, context):
        sfile = context.space_data
        operator = sfile.active_operator

        return operator.bl_idname == "EXPORT_SCENE_OT_gltf"

    def draw(self, context):
        layout = self.layout
        layout.use_property_split = True
        layout.use_property_decorate = False  # No animation.

        sfile = context.space_data
        operator = sfile.active_operator

        layout.active = operator.export_animations

        layout.prop(operator, 'export_anim_single_armature')
        layout.prop(operator, 'export_reset_pose_bones')

class GLTF_PT_export_animation_shapekeys(bpy.types.Panel):
    bl_space_type = 'FILE_BROWSER'
    bl_region_type = 'TOOL_PROPS'
    bl_label = "Shape Keys Animation"
    bl_parent_id = "GLTF_PT_export_animation"
    bl_options = {'DEFAULT_CLOSED'}

    @classmethod
    def poll(cls, context):
        sfile = context.space_data
        operator = sfile.active_operator

        return operator.bl_idname == "EXPORT_SCENE_OT_gltf"

    def draw_header(self, context):
        sfile = context.space_data
        operator = sfile.active_operator
        self.layout.active = operator.export_animations and operator.export_morph
        self.layout.prop(operator, "export_morph_animation", text="")

    def draw(self, context):
        layout = self.layout
        layout.use_property_split = True
        layout.use_property_decorate = False  # No animation.

        sfile = context.space_data
        operator = sfile.active_operator

        layout.active = operator.export_animations

        layout.prop(operator, 'export_morph_reset_sk_data')


class GLTF_PT_export_animation_sampling(bpy.types.Panel):
    bl_space_type = 'FILE_BROWSER'
    bl_region_type = 'TOOL_PROPS'
    bl_label = "Sampling Animations"
    bl_parent_id = "GLTF_PT_export_animation"
    bl_options = {'DEFAULT_CLOSED'}

    @classmethod
    def poll(cls, context):
        sfile = context.space_data
        operator = sfile.active_operator

        return operator.bl_idname == "EXPORT_SCENE_OT_gltf"

    def draw_header(self, context):
        sfile = context.space_data
        operator = sfile.active_operator
        self.layout.active = operator.export_animations and operator.export_animation_mode in ['ACTIONS', 'ACTIVE_ACTIONS']
        self.layout.prop(operator, "export_force_sampling", text="")

    def draw(self, context):
        layout = self.layout
        layout.use_property_split = True
        layout.use_property_decorate = False  # No animation.

        sfile = context.space_data
        operator = sfile.active_operator

        layout.active = operator.export_animations

        layout.prop(operator, 'export_frame_step')


class GLTF_PT_export_animation_optimize(bpy.types.Panel):
    bl_space_type = 'FILE_BROWSER'
    bl_region_type = 'TOOL_PROPS'
    bl_label = "Optimize Animations"
    bl_parent_id = "GLTF_PT_export_animation"
    bl_options = {'DEFAULT_CLOSED'}

    @classmethod
    def poll(cls, context):
        sfile = context.space_data
        operator = sfile.active_operator

        return operator.bl_idname == "EXPORT_SCENE_OT_gltf"

    def draw(self, context):
        layout = self.layout
        layout.use_property_split = True
        layout.use_property_decorate = False  # No animation.

        sfile = context.space_data
        operator = sfile.active_operator

        layout.active = operator.export_animations

        layout.prop(operator, 'export_optimize_animation_size')

        row = layout.row()
        row.prop(operator, 'export_optimize_animation_keep_anim_armature')

        row = layout.row()
        row.prop(operator, 'export_optimize_animation_keep_anim_object')


class GLTF_PT_export_user_extensions(bpy.types.Panel):
    bl_space_type = 'FILE_BROWSER'
    bl_region_type = 'TOOL_PROPS'
    bl_label = "Exporter Extensions"
    bl_parent_id = "FILE_PT_operator"
    bl_options = {'DEFAULT_CLOSED'}

    @classmethod
    def poll(cls, context):
        sfile = context.space_data
        operator = sfile.active_operator

        return operator.bl_idname == "EXPORT_SCENE_OT_gltf" and operator.has_active_exporter_extensions

    def draw(self, context):
        layout = self.layout
        layout.use_property_split = True
        layout.use_property_decorate = False  # No animation.

class GLTF_PT_import_user_extensions(bpy.types.Panel):
    bl_space_type = 'FILE_BROWSER'
    bl_region_type = 'TOOL_PROPS'
    bl_label = "Importer Extensions"
    bl_parent_id = "FILE_PT_operator"
    bl_options = {'DEFAULT_CLOSED'}

    @classmethod
    def poll(cls, context):
        sfile = context.space_data
        operator = sfile.active_operator
        return operator.bl_idname == "IMPORT_SCENE_OT_gltf" and operator.has_active_importer_extensions

    def draw(self, context):
        layout = self.layout
        layout.use_property_split = True
        layout.use_property_decorate = False  # No animation.

class ExportGLTF2(bpy.types.Operator, ExportGLTF2_Base, ExportHelper):
    """Export scene as glTF 2.0 file"""
    bl_idname = 'export_scene.gltf'
    bl_label = 'Export glTF 2.0'

    filename_ext = ''

    filter_glob: StringProperty(default='*.glb', options={'HIDDEN'})


def menu_func_export(self, context):
    self.layout.operator(ExportGLTF2.bl_idname, text='glTF 2.0 (.glb/.gltf)')


class ImportGLTF2(Operator, ConvertGLTF2_Base, ImportHelper):
    """Load a glTF 2.0 file"""
    bl_idname = 'import_scene.gltf'
    bl_label = 'Import glTF 2.0'
    bl_options = {'REGISTER', 'UNDO'}

    filter_glob: StringProperty(default="*.glb;*.gltf", options={'HIDDEN'})

    files: CollectionProperty(
        name="File Path",
        type=bpy.types.OperatorFileListElement,
    )

    loglevel: IntProperty(
        name='Log Level',
        description="Log Level")

    import_pack_images: BoolProperty(
        name='Pack Images',
        description='Pack all images into .blend file',
        default=True
    )

    merge_vertices: BoolProperty(
        name='Merge Vertices',
        description=(
            'The glTF format requires discontinuous normals, UVs, and '
            'other vertex attributes to be stored as separate vertices, '
            'as required for rendering on typical graphics hardware. '
            'This option attempts to combine co-located vertices where possible. '
            'Currently cannot combine verts with different normals'
        ),
        default=False,
    )

    import_shading: EnumProperty(
        name="Shading",
        items=(("NORMALS", "Use Normal Data", ""),
               ("FLAT", "Flat Shading", ""),
               ("SMOOTH", "Smooth Shading", "")),
        description="How normals are computed during import",
        default="NORMALS")

    bone_heuristic: EnumProperty(
        name="Bone Dir",
        items=(
            ("BLENDER", "Blender (best for import/export round trip)",
                "Good for re-importing glTFs exported from Blender, "
                "and re-exporting glTFs to glTFs after Blender editing"
                "Bone tips are placed on their local +Y axis (in glTF space)"),
            ("TEMPERANCE", "Temperance (average)",
                "Decent all-around strategy. "
                "A bone with one child has its tip placed on the local axis "
                "closest to its child"),
            ("FORTUNE", "Fortune (may look better, less accurate)",
                "Might look better than Temperance, but also might have errors. "
                "A bone with one child has its tip placed at its child's root. "
                "Non-uniform scalings may get messed up though, so beware"),
        ),
        description="Heuristic for placing bones. Tries to make bones pretty",
        default="BLENDER",
    )

    guess_original_bind_pose: BoolProperty(
        name='Guess Original Bind Pose',
        description=(
            'Try to guess the original bind pose for skinned meshes from '
            'the inverse bind matrices. '
            'When off, use default/rest pose as bind pose'
        ),
        default=True,
    )

    import_webp_texture: BoolProperty(
        name='Import Webp textures',
        description=(
            "If a texture exists in webp format,"
            "loads the webp texture instead of the fallback png/jpg one"
        ),
        default=False,
    )

    def draw(self, context):
        layout = self.layout

        layout.use_property_split = True
        layout.use_property_decorate = False  # No animation.

        layout.prop(self, 'import_pack_images')
        layout.prop(self, 'merge_vertices')
        layout.prop(self, 'import_shading')
        layout.prop(self, 'guess_original_bind_pose')
        layout.prop(self, 'bone_heuristic')
        layout.prop(self, 'export_import_convert_lighting_mode')
        layout.prop(self, 'import_webp_texture')

    def invoke(self, context, event):
        import sys
        preferences = bpy.context.preferences
        for addon_name in preferences.addons.keys():
            try:
                if hasattr(sys.modules[addon_name], 'glTF2ImportUserExtension') or hasattr(sys.modules[addon_name], 'glTF2ImportUserExtensions'):
                    importer_extension_panel_unregister_functors.append(sys.modules[addon_name].register_panel())
            except Exception:
                pass

        self.has_active_importer_extensions = len(importer_extension_panel_unregister_functors) > 0
        return ImportHelper.invoke(self, context, event)

    def execute(self, context):
        return self.import_gltf2(context)

    def import_gltf2(self, context):
        import os

        self.set_debug_log()
        import_settings = self.as_keywords()

        user_extensions = []

        import sys
        preferences = bpy.context.preferences
        for addon_name in preferences.addons.keys():
            try:
                module = sys.modules[addon_name]
            except Exception:
                continue
            if hasattr(module, 'glTF2ImportUserExtension'):
                extension_ctor = module.glTF2ImportUserExtension
                user_extensions.append(extension_ctor())
        import_settings['import_user_extensions'] = user_extensions

        if self.files:
            # Multiple file import
            ret = {'CANCELLED'}
            dirname = os.path.dirname(self.filepath)
            for file in self.files:
                path = os.path.join(dirname, file.name)
                if self.unit_import(path, import_settings) == {'FINISHED'}:
                    ret = {'FINISHED'}
            return ret
        else:
            # Single file import
            return self.unit_import(self.filepath, import_settings)

    def unit_import(self, filename, import_settings):
        import time
        from .io.imp.gltf2_io_gltf import glTFImporter, ImportError
        from .blender.imp.gltf2_blender_gltf import BlenderGlTF

        try:
            gltf_importer = glTFImporter(filename, import_settings)
            gltf_importer.read()
            gltf_importer.checks()

            print("Data are loaded, start creating Blender stuff")

            start_time = time.time()
            BlenderGlTF.create(gltf_importer)
            elapsed_s = "{:.2f}s".format(time.time() - start_time)
            print("glTF import finished in " + elapsed_s)

            gltf_importer.log.removeHandler(gltf_importer.log_handler)

            return {'FINISHED'}

        except ImportError as e:
            self.report({'ERROR'}, e.args[0])
            return {'CANCELLED'}

    def set_debug_log(self):
        import logging
        if bpy.app.debug_value == 0:
            self.loglevel = logging.CRITICAL
        elif bpy.app.debug_value == 1:
            self.loglevel = logging.ERROR
        elif bpy.app.debug_value == 2:
            self.loglevel = logging.WARNING
        elif bpy.app.debug_value == 3:
            self.loglevel = logging.INFO
        else:
            self.loglevel = logging.NOTSET


def gltf_variant_ui_update(self, context):
    from .blender.com.gltf2_blender_ui import variant_register, variant_unregister
    if self.KHR_materials_variants_ui is True:
        # register all needed types
        variant_register()
    else:
        variant_unregister()

def gltf_animation_ui_update(self, context):
    from .blender.com.gltf2_blender_ui import anim_ui_register, anim_ui_unregister
    if self.animation_ui is True:
        # register all needed types
        anim_ui_register()
    else:
        anim_ui_unregister()

class GLTF_AddonPreferences(bpy.types.AddonPreferences):
    bl_idname = __package__

    settings_node_ui : bpy.props.BoolProperty(
            default= False,
            description="Displays glTF Material Output node in Shader Editor (Menu Add > Output)"
            )

    KHR_materials_variants_ui : bpy.props.BoolProperty(
        default= False,
        description="Displays glTF UI to manage material variants",
        update=gltf_variant_ui_update
        )

    animation_ui: bpy.props.BoolProperty(
        default=False,
        description="Display glTF UI to manage animations",
        update=gltf_animation_ui_update
    )

    def draw(self, context):
        layout = self.layout
        row = layout.row()
        row.prop(self, "settings_node_ui", text="Shader Editor Add-ons")
        row.prop(self, "KHR_materials_variants_ui", text="Material Variants")
        row.prop(self, "animation_ui", text="Animation UI")

def menu_func_import(self, context):
    self.layout.operator(ImportGLTF2.bl_idname, text='glTF 2.0 (.glb/.gltf)')


classes = (
    ExportGLTF2,
    GLTF_PT_export_main,
    GLTF_PT_export_include,
    GLTF_PT_export_transform,
    GLTF_PT_export_data,
    GLTF_PT_export_data_scene,
    GLTF_PT_export_data_mesh,
    GLTF_PT_export_data_material,
    GLTF_PT_export_data_shapekeys,
    GLTF_PT_export_data_sk_optimize,
    GLTF_PT_export_data_armature,
    GLTF_PT_export_data_skinning,
    GLTF_PT_export_data_lighting,
    GLTF_PT_export_data_compression,
    GLTF_PT_export_animation,
    GLTF_PT_export_animation_notes,
    GLTF_PT_export_animation_ranges,
    GLTF_PT_export_animation_armature,
    GLTF_PT_export_animation_shapekeys,
    GLTF_PT_export_animation_sampling,
    GLTF_PT_export_animation_optimize,
    GLTF_PT_export_user_extensions,
    ImportGLTF2,
    GLTF_PT_import_user_extensions,
    GLTF_AddonPreferences
)


def register():
    from .blender.com import gltf2_blender_ui as blender_ui
    for c in classes:
        bpy.utils.register_class(c)
    # bpy.utils.register_module(__name__)

    blender_ui.register()
    if bpy.context.preferences.addons['io_scene_gltf2'].preferences.KHR_materials_variants_ui is True:
        blender_ui.variant_register()
    if bpy.context.preferences.addons['io_scene_gltf2'].preferences.animation_ui is True:
        blender_ui.anim_ui_register()

    # add to the export / import menu
    bpy.types.TOPBAR_MT_file_export.append(menu_func_export)
    bpy.types.TOPBAR_MT_file_import.append(menu_func_import)


def unregister():
    from .blender.com import gltf2_blender_ui as blender_ui
    blender_ui.unregister()
    if bpy.context.preferences.addons['io_scene_gltf2'].preferences.KHR_materials_variants_ui is True:
        blender_ui.variant_unregister()

    for c in classes:
        bpy.utils.unregister_class(c)
    for f in exporter_extension_panel_unregister_functors:
        f()
    exporter_extension_panel_unregister_functors.clear()

    for f in importer_extension_panel_unregister_functors:
        f()
    importer_extension_panel_unregister_functors.clear()

    # bpy.utils.unregister_module(__name__)

    # remove from the export / import menu
    bpy.types.TOPBAR_MT_file_export.remove(menu_func_export)
    bpy.types.TOPBAR_MT_file_import.remove(menu_func_import)<|MERGE_RESOLUTION|>--- conflicted
+++ resolved
@@ -486,18 +486,18 @@
         default=False
     )
 
-<<<<<<< HEAD
     export_hierarchy_flatten_objs: BoolProperty(
         name='Flatten Object Hierarchy',
         description='Flatten Object Hierarchy. Useful in case of non decomposable transformation matrix',
-=======
+        default=False
+    )
+
     export_armature_object_remove: BoolProperty(
         name='Remove Armature Object',
         description=(
             'Remove Armature object if possible.'
             'If Armature has multiple root bones, object will not be removed'
             ),
->>>>>>> 3c02ebf9
         default=False
     )
 
@@ -846,11 +846,8 @@
         export_settings['gltf_animations'] = self.export_animations
         export_settings['gltf_def_bones'] = self.export_def_bones
         export_settings['gltf_flatten_bones_hierarchy'] = self.export_hierarchy_flatten_bones
-<<<<<<< HEAD
         export_settings['gltf_flatten_obj_hierarchy'] = self.export_hierarchy_flatten_objs
-=======
         export_settings['gltf_armature_object_remove'] = self.export_armature_object_remove
->>>>>>> 3c02ebf9
         if self.export_animations:
             export_settings['gltf_frame_range'] = self.export_frame_range
             export_settings['gltf_force_sampling'] = self.export_force_sampling
