# Copyright 2018-2019 The glTF-Blender-IO authors.
#
# Licensed under the Apache License, Version 2.0 (the "License");
# you may not use this file except in compliance with the License.
# You may obtain a copy of the License at
#
#     http://www.apache.org/licenses/LICENSE-2.0
#
# Unless required by applicable law or agreed to in writing, software
# distributed under the License is distributed on an "AS IS" BASIS,
# WITHOUT WARRANTIES OR CONDITIONS OF ANY KIND, either express or implied.
# See the License for the specific language governing permissions and
# limitations under the License.

bl_info = {
    'name': 'glTF 2.0 format',
    'author': 'Julien Duroure, Scurest, Norbert Nopper, Urs Hanselmann, Moritz Becher, Benjamin Schmithüsen, Jim Eckerlein, and many external contributors',
<<<<<<< HEAD
    "version": (1, 4, 5),
=======
    "version": (1, 3, 47),
>>>>>>> 8f20a2e6
    'blender': (2, 90, 0),
    'location': 'File > Import-Export',
    'description': 'Import-Export as glTF 2.0',
    'warning': '',
    'doc_url': "{BLENDER_MANUAL_URL}/addons/import_export/scene_gltf2.html",
    'tracker_url': "https://github.com/KhronosGroup/glTF-Blender-IO/issues/",
    'support': 'OFFICIAL',
    'category': 'Import-Export',
}

def get_version_string():
    return str(bl_info['version'][0]) + '.' + str(bl_info['version'][1]) + '.' + str(bl_info['version'][2])

#
# Script reloading (if the user calls 'Reload Scripts' from Blender)
#

def reload_package(module_dict_main):
    import importlib
    from pathlib import Path

    def reload_package_recursive(current_dir, module_dict):
        for path in current_dir.iterdir():
            if "__init__" in str(path) or path.stem not in module_dict:
                continue

            if path.is_file() and path.suffix == ".py":
                importlib.reload(module_dict[path.stem])
            elif path.is_dir():
                reload_package_recursive(path, module_dict[path.stem].__dict__)

    reload_package_recursive(Path(__file__).parent, module_dict_main)


if "bpy" in locals():
    reload_package(locals())

import bpy
from bpy.props import (StringProperty,
                       BoolProperty,
                       EnumProperty,
                       IntProperty,
                       CollectionProperty)
from bpy.types import Operator
from bpy_extras.io_utils import ImportHelper, ExportHelper


#
#  Functions / Classes.
#

extension_panel_unregister_functors = []

class ExportGLTF2_Base:
    # TODO: refactor to avoid boilerplate

    def __init__(self):
        from io_scene_gltf2.io.exp import gltf2_io_draco_compression_extension
        self.is_draco_available = gltf2_io_draco_compression_extension.dll_exists()

    bl_options = {'PRESET'}

    export_format: EnumProperty(
        name='Format',
        items=(('GLB', 'glTF Binary (.glb)',
                'Exports a single file, with all data packed in binary form. '
                'Most efficient and portable, but more difficult to edit later'),
               ('GLTF_EMBEDDED', 'glTF Embedded (.gltf)',
                'Exports a single file, with all data packed in JSON. '
                'Less efficient than binary, but easier to edit later'),
               ('GLTF_SEPARATE', 'glTF Separate (.gltf + .bin + textures)',
                'Exports multiple files, with separate JSON, binary and texture data. '
                'Easiest to edit later')),
        description=(
            'Output format and embedding options. Binary is most efficient, '
            'but JSON (embedded or separate) may be easier to edit later'
        ),
        default='GLB'
    )

    ui_tab: EnumProperty(
        items=(('GENERAL', "General", "General settings"),
               ('MESHES', "Meshes", "Mesh settings"),
               ('OBJECTS', "Objects", "Object settings"),
               ('ANIMATION', "Animation", "Animation settings")),
        name="ui_tab",
        description="Export setting categories",
    )

    export_copyright: StringProperty(
        name='Copyright',
        description='Legal rights and conditions for the model',
        default=''
    )

    export_image_format: EnumProperty(
        name='Images',
        items=(('AUTO', 'Automatic',
                'Save PNGs as PNGs and JPEGs as JPEGs. '
                'If neither one, use PNG'),
                ('JPEG', 'JPEG Format (.jpg)',
                'Save images as JPEGs. (Images that need alpha are saved as PNGs though.) '
                'Be aware of a possible loss in quality'),
               ),
        description=(
            'Output format for images. PNG is lossless and generally preferred, but JPEG might be preferable for web '
            'applications due to the smaller file size'
        ),
        default='AUTO'
    )

    export_texture_dir: StringProperty(
        name='Textures',
        description='Folder to place texture files in. Relative to the .gltf file',
        default='',
    )

    export_texcoords: BoolProperty(
        name='UVs',
        description='Export UVs (texture coordinates) with meshes',
        default=True
    )

    export_normals: BoolProperty(
        name='Normals',
        description='Export vertex normals with meshes',
        default=True
    )

    export_draco_mesh_compression_enable: BoolProperty(
        name='Draco mesh compression',
        description='Compress mesh using Draco',
        default=False
    )

    export_draco_mesh_compression_level: IntProperty(
        name='Compression level',
        description='Compression level (0 = most speed, 6 = most compression, higher values currently not supported)',
        default=6,
        min=0,
        max=6
    )

    export_draco_position_quantization: IntProperty(
        name='Position quantization bits',
        description='Quantization bits for position values (0 = no quantization)',
        default=14,
        min=0,
        max=30
    )

    export_draco_normal_quantization: IntProperty(
        name='Normal quantization bits',
        description='Quantization bits for normal values (0 = no quantization)',
        default=10,
        min=0,
        max=30
    )

    export_draco_texcoord_quantization: IntProperty(
        name='Texcoord quantization bits',
        description='Quantization bits for texture coordinate values (0 = no quantization)',
        default=12,
        min=0,
        max=30
    )

    export_draco_generic_quantization: IntProperty(
        name='Generic quantization bits',
        description='Quantization bits for generic coordinate values like weights or joints (0 = no quantization)',
        default=12,
        min=0,
        max=30
    )

    export_tangents: BoolProperty(
        name='Tangents',
        description='Export vertex tangents with meshes',
        default=False
    )

    export_materials: BoolProperty(
        name='Materials',
        description='Export materials',
        default=True
    )

    export_colors: BoolProperty(
        name='Vertex Colors',
        description='Export vertex colors with meshes',
        default=True
    )

    export_cameras: BoolProperty(
        name='Cameras',
        description='Export cameras',
        default=False
    )

    # keep it for compatibility (for now)
    export_selected: BoolProperty(
        name='Selected Objects',
        description='Export selected objects only',
        default=False
    )

    use_selection: BoolProperty(
        name='Selected Objects',
        description='Export selected objects only',
        default=False
    )

    export_extras: BoolProperty(
        name='Custom Properties',
        description='Export custom properties as glTF extras',
        default=False
    )

    export_yup: BoolProperty(
        name='+Y Up',
        description='Export using glTF convention, +Y up',
        default=True
    )

    export_apply: BoolProperty(
        name='Apply Modifiers',
        description='Apply modifiers (excluding Armatures) to mesh objects -'
                    'WARNING: prevents exporting shape keys',
        default=False
    )

    export_animations: BoolProperty(
        name='Animations',
        description='Exports active actions and NLA tracks as glTF animations',
        default=True
    )

    export_frame_range: BoolProperty(
        name='Limit to Playback Range',
        description='Clips animations to selected playback range',
        default=True
    )

    export_frame_step: IntProperty(
        name='Sampling Rate',
        description='How often to evaluate animated values (in frames)',
        default=1,
        min=1,
        max=120
    )

    export_force_sampling: BoolProperty(
        name='Always Sample Animations',
        description='Apply sampling to all animations',
        default=True
    )

    export_nla_strips: BoolProperty(
        name='Group by NLA Track',
        description=(
            "When on, multiple actions become part of the same glTF animation if "
            "they're pushed onto NLA tracks with the same name. "
            "When off, all the currently assigned actions become one glTF animation"
        ),
        default=True
    )

    export_def_bones: BoolProperty(
        name='Export Deformation Bones Only',
        description='Export Deformation bones only (and needed bones for hierarchy)',
        default=False
    )

    export_current_frame: BoolProperty(
        name='Use Current Frame',
        description='Export the scene in the current animation frame',
        default=False
    )

    export_skins: BoolProperty(
        name='Skinning',
        description='Export skinning (armature) data',
        default=True
    )

    export_all_influences: BoolProperty(
        name='Include All Bone Influences',
        description='Allow >4 joint vertex influences. Models may appear incorrectly in many viewers',
        default=False
    )

    export_morph: BoolProperty(
        name='Shape Keys',
        description='Export shape keys (morph targets)',
        default=True
    )

    export_morph_normal: BoolProperty(
        name='Shape Key Normals',
        description='Export vertex normals with shape keys (morph targets)',
        default=True
    )

    export_morph_tangent: BoolProperty(
        name='Shape Key Tangents',
        description='Export vertex tangents with shape keys (morph targets)',
        default=False
    )

    export_lights: BoolProperty(
        name='Punctual Lights',
        description='Export directional, point, and spot lights. '
                    'Uses "KHR_lights_punctual" glTF extension',
        default=False
    )

    export_displacement: BoolProperty(
        name='Displacement Textures (EXPERIMENTAL)',
        description='EXPERIMENTAL: Export displacement textures. '
                    'Uses incomplete "KHR_materials_displacement" glTF extension',
        default=False
    )

    will_save_settings: BoolProperty(
        name='Remember Export Settings',
        description='Store glTF export settings in the Blender project',
        default=False)

    # Custom scene property for saving settings
    scene_key = "glTF2ExportSettings"

    #

    def invoke(self, context, event):
        settings = context.scene.get(self.scene_key)
        self.will_save_settings = False
        if settings:
            try:
                for (k, v) in settings.items():
                    if k == "export_selected": # Back compatibility for export_selected --> use_selection
                        setattr(self, "use_selection", v)
                        del settings[k]
                        settings["use_selection"] = v
                        print("export_selected is now renamed use_selection, and will be deleted in a few release")
                    else:
                        setattr(self, k, v)
                self.will_save_settings = True

            except (AttributeError, TypeError):
                self.report({"ERROR"}, "Loading export settings failed. Removed corrupted settings")
                del context.scene[self.scene_key]

        import sys
        preferences = bpy.context.preferences
        for addon_name in preferences.addons.keys():
            try:
                if hasattr(sys.modules[addon_name], 'glTF2ExportUserExtension') or hasattr(sys.modules[addon_name], 'glTF2ExportUserExtensions'):
                    extension_panel_unregister_functors.append(sys.modules[addon_name].register_panel())
            except Exception:
                pass

        self.has_active_extenions = len(extension_panel_unregister_functors) > 0
        return ExportHelper.invoke(self, context, event)

    def save_settings(self, context):
        # find all export_ props
        all_props = self.properties
        export_props = {x: getattr(self, x) for x in dir(all_props)
                        if (x.startswith("export_") or x == "use_selection") and all_props.get(x) is not None}

        context.scene[self.scene_key] = export_props

    def execute(self, context):
        import os
        import datetime
        from .blender.exp import gltf2_blender_export

        if self.will_save_settings:
            self.save_settings(context)

        if self.export_format == 'GLB':
            self.filename_ext = '.glb'
        else:
            self.filename_ext = '.gltf'

        # All custom export settings are stored in this container.
        export_settings = {}

        export_settings['timestamp'] = datetime.datetime.now()

        export_settings['gltf_filepath'] = bpy.path.ensure_ext(self.filepath, self.filename_ext)
        export_settings['gltf_filedirectory'] = os.path.dirname(export_settings['gltf_filepath']) + '/'
        export_settings['gltf_texturedirectory'] = os.path.join(
            export_settings['gltf_filedirectory'],
            self.export_texture_dir,
        )

        export_settings['gltf_format'] = self.export_format
        export_settings['gltf_image_format'] = self.export_image_format
        export_settings['gltf_copyright'] = self.export_copyright
        export_settings['gltf_texcoords'] = self.export_texcoords
        export_settings['gltf_normals'] = self.export_normals
        export_settings['gltf_tangents'] = self.export_tangents and self.export_normals

        if self.is_draco_available:
            export_settings['gltf_draco_mesh_compression'] = self.export_draco_mesh_compression_enable
            export_settings['gltf_draco_mesh_compression_level'] = self.export_draco_mesh_compression_level
            export_settings['gltf_draco_position_quantization'] = self.export_draco_position_quantization
            export_settings['gltf_draco_normal_quantization'] = self.export_draco_normal_quantization
            export_settings['gltf_draco_texcoord_quantization'] = self.export_draco_texcoord_quantization
            export_settings['gltf_draco_generic_quantization'] = self.export_draco_generic_quantization
        else:
            export_settings['gltf_draco_mesh_compression'] = False

        export_settings['gltf_materials'] = self.export_materials
        export_settings['gltf_colors'] = self.export_colors
        export_settings['gltf_cameras'] = self.export_cameras

        # compatibility after renaming export_selected to use_selection
        if self.export_selected is True:
            self.report({"WARNING"}, "export_selected is now renamed use_selection, and will be deleted in a few release")
            export_settings['gltf_selected'] = self.export_selected
        else:
            export_settings['gltf_selected'] = self.use_selection

        # export_settings['gltf_selected'] = self.use_selection This can be uncomment when removing compatibility of export_selected
        export_settings['gltf_layers'] = True  # self.export_layers
        export_settings['gltf_extras'] = self.export_extras
        export_settings['gltf_yup'] = self.export_yup
        export_settings['gltf_apply'] = self.export_apply
        export_settings['gltf_current_frame'] = self.export_current_frame
        export_settings['gltf_animations'] = self.export_animations
        if self.export_animations:
            export_settings['gltf_frame_range'] = self.export_frame_range
            export_settings['gltf_force_sampling'] = self.export_force_sampling
            if self.export_force_sampling:
                export_settings['gltf_def_bones'] = self.export_def_bones
            else:
                export_settings['gltf_def_bones'] = False
            export_settings['gltf_nla_strips'] = self.export_nla_strips
        else:
            export_settings['gltf_frame_range'] = False
            export_settings['gltf_move_keyframes'] = False
            export_settings['gltf_force_sampling'] = False
            export_settings['gltf_def_bones'] = False
        export_settings['gltf_skins'] = self.export_skins
        if self.export_skins:
            export_settings['gltf_all_vertex_influences'] = self.export_all_influences
        else:
            export_settings['gltf_all_vertex_influences'] = False
        export_settings['gltf_frame_step'] = self.export_frame_step
        export_settings['gltf_morph'] = self.export_morph
        if self.export_morph:
            export_settings['gltf_morph_normal'] = self.export_morph_normal
        else:
            export_settings['gltf_morph_normal'] = False
        if self.export_morph and self.export_morph_normal:
            export_settings['gltf_morph_tangent'] = self.export_morph_tangent
        else:
            export_settings['gltf_morph_tangent'] = False

        export_settings['gltf_lights'] = self.export_lights
        export_settings['gltf_displacement'] = self.export_displacement

        export_settings['gltf_binary'] = bytearray()
        export_settings['gltf_binaryfilename'] = os.path.splitext(os.path.basename(
            bpy.path.ensure_ext(self.filepath,self.filename_ext)))[0] + '.bin'

        user_extensions = []
        pre_export_callbacks = []
        post_export_callbacks = []

        import sys
        preferences = bpy.context.preferences
        for addon_name in preferences.addons.keys():
            try:
                module = sys.modules[addon_name]
            except Exception:
                continue
            if hasattr(module, 'glTF2ExportUserExtension'):
                extension_ctor = module.glTF2ExportUserExtension
                user_extensions.append(extension_ctor())
            if hasattr(module, 'glTF2ExportUserExtensions'):
                extension_ctors = module.glTF2ExportUserExtensions
                for extension_ctor in extension_ctors:
                    user_extensions.append(extension_ctor())
            if hasattr(module, 'glTF2_pre_export_callback'):
                pre_export_callbacks.append(module.glTF2_pre_export_callback)
            if hasattr(module, 'glTF2_post_export_callback'):
                post_export_callbacks.append(module.glTF2_post_export_callback)
        export_settings['gltf_user_extensions'] = user_extensions
        export_settings['pre_export_callbacks'] = pre_export_callbacks
        export_settings['post_export_callbacks'] = post_export_callbacks

        return gltf2_blender_export.save(context, export_settings)

    def draw(self, context):
        pass # Is needed to get panels available


class GLTF_PT_export_main(bpy.types.Panel):
    bl_space_type = 'FILE_BROWSER'
    bl_region_type = 'TOOL_PROPS'
    bl_label = ""
    bl_parent_id = "FILE_PT_operator"
    bl_options = {'HIDE_HEADER'}

    @classmethod
    def poll(cls, context):
        sfile = context.space_data
        operator = sfile.active_operator

        return operator.bl_idname == "EXPORT_SCENE_OT_gltf"

    def draw(self, context):
        layout = self.layout
        layout.use_property_split = True
        layout.use_property_decorate = False  # No animation.

        sfile = context.space_data
        operator = sfile.active_operator

        layout.prop(operator, 'export_format')
        if operator.export_format == 'GLTF_SEPARATE':
            layout.prop(operator, 'export_texture_dir', icon='FILE_FOLDER')
        layout.prop(operator, 'export_copyright')
        layout.prop(operator, 'will_save_settings')


class GLTF_PT_export_include(bpy.types.Panel):
    bl_space_type = 'FILE_BROWSER'
    bl_region_type = 'TOOL_PROPS'
    bl_label = "Include"
    bl_parent_id = "FILE_PT_operator"
    bl_options = {'DEFAULT_CLOSED'}

    @classmethod
    def poll(cls, context):
        sfile = context.space_data
        operator = sfile.active_operator

        return operator.bl_idname == "EXPORT_SCENE_OT_gltf"

    def draw(self, context):
        layout = self.layout
        layout.use_property_split = True
        layout.use_property_decorate = False  # No animation.

        sfile = context.space_data
        operator = sfile.active_operator

        col = layout.column(heading = "Limit to", align = True)
        col.prop(operator, 'use_selection')

        col = layout.column(heading = "Data", align = True)
        col.prop(operator, 'export_extras')
        col.prop(operator, 'export_cameras')
        col.prop(operator, 'export_lights')


class GLTF_PT_export_transform(bpy.types.Panel):
    bl_space_type = 'FILE_BROWSER'
    bl_region_type = 'TOOL_PROPS'
    bl_label = "Transform"
    bl_parent_id = "FILE_PT_operator"
    bl_options = {'DEFAULT_CLOSED'}

    @classmethod
    def poll(cls, context):
        sfile = context.space_data
        operator = sfile.active_operator

        return operator.bl_idname == "EXPORT_SCENE_OT_gltf"

    def draw(self, context):
        layout = self.layout
        layout.use_property_split = True
        layout.use_property_decorate = False  # No animation.

        sfile = context.space_data
        operator = sfile.active_operator

        layout.prop(operator, 'export_yup')


class GLTF_PT_export_geometry(bpy.types.Panel):
    bl_space_type = 'FILE_BROWSER'
    bl_region_type = 'TOOL_PROPS'
    bl_label = "Geometry"
    bl_parent_id = "FILE_PT_operator"
    bl_options = {'DEFAULT_CLOSED'}

    @classmethod
    def poll(cls, context):
        sfile = context.space_data
        operator = sfile.active_operator

        return operator.bl_idname == "EXPORT_SCENE_OT_gltf"

    def draw(self, context):
        layout = self.layout
        layout.use_property_split = True
        layout.use_property_decorate = False  # No animation.

        sfile = context.space_data
        operator = sfile.active_operator

        layout.prop(operator, 'export_apply')
        layout.prop(operator, 'export_texcoords')
        layout.prop(operator, 'export_normals')
        col = layout.column()
        col.active = operator.export_normals
        col.prop(operator, 'export_tangents')
        layout.prop(operator, 'export_colors')
        layout.prop(operator, 'export_materials')
        col = layout.column()
        col.active = operator.export_materials
        col.prop(operator, 'export_image_format')


class GLTF_PT_export_geometry_compression(bpy.types.Panel):
    bl_space_type = 'FILE_BROWSER'
    bl_region_type = 'TOOL_PROPS'
    bl_label = "Compression"
    bl_parent_id = "GLTF_PT_export_geometry"
    bl_options = {'DEFAULT_CLOSED'}

    def __init__(self):
        from io_scene_gltf2.io.exp import gltf2_io_draco_compression_extension
        self.is_draco_available = gltf2_io_draco_compression_extension.dll_exists(quiet=True)

    @classmethod
    def poll(cls, context):
        sfile = context.space_data
        operator = sfile.active_operator
        if operator.is_draco_available:
            return operator.bl_idname == "EXPORT_SCENE_OT_gltf"

    def draw_header(self, context):
        sfile = context.space_data
        operator = sfile.active_operator
        self.layout.prop(operator, "export_draco_mesh_compression_enable", text="")

    def draw(self, context):
        layout = self.layout
        layout.use_property_split = True
        layout.use_property_decorate = False  # No animation.

        sfile = context.space_data
        operator = sfile.active_operator

        layout.active = operator.export_draco_mesh_compression_enable
        layout.prop(operator, 'export_draco_mesh_compression_level')

        col = layout.column(align=True)
        col.prop(operator, 'export_draco_position_quantization', text="Quantize Position")
        col.prop(operator, 'export_draco_normal_quantization', text="Normal")
        col.prop(operator, 'export_draco_texcoord_quantization', text="Tex Coords")
        col.prop(operator, 'export_draco_generic_quantization', text="Generic")


class GLTF_PT_export_animation(bpy.types.Panel):
    bl_space_type = 'FILE_BROWSER'
    bl_region_type = 'TOOL_PROPS'
    bl_label = "Animation"
    bl_parent_id = "FILE_PT_operator"
    bl_options = {'DEFAULT_CLOSED'}

    @classmethod
    def poll(cls, context):
        sfile = context.space_data
        operator = sfile.active_operator

        return operator.bl_idname == "EXPORT_SCENE_OT_gltf"

    def draw(self, context):
        layout = self.layout
        layout.use_property_split = True
        layout.use_property_decorate = False  # No animation.

        sfile = context.space_data
        operator = sfile.active_operator

        layout.prop(operator, 'export_current_frame')


class GLTF_PT_export_animation_export(bpy.types.Panel):
    bl_space_type = 'FILE_BROWSER'
    bl_region_type = 'TOOL_PROPS'
    bl_label = "Animation"
    bl_parent_id = "GLTF_PT_export_animation"
    bl_options = {'DEFAULT_CLOSED'}

    @classmethod
    def poll(cls, context):
        sfile = context.space_data
        operator = sfile.active_operator

        return operator.bl_idname == "EXPORT_SCENE_OT_gltf"

    def draw_header(self, context):
        sfile = context.space_data
        operator = sfile.active_operator
        self.layout.prop(operator, "export_animations", text="")

    def draw(self, context):
        layout = self.layout
        layout.use_property_split = True
        layout.use_property_decorate = False  # No animation.

        sfile = context.space_data
        operator = sfile.active_operator

        layout.active = operator.export_animations

        layout.prop(operator, 'export_frame_range')
        layout.prop(operator, 'export_frame_step')
        layout.prop(operator, 'export_force_sampling')
        layout.prop(operator, 'export_nla_strips')

        row = layout.row()
        row.active = operator.export_force_sampling
        row.prop(operator, 'export_def_bones')


class GLTF_PT_export_animation_shapekeys(bpy.types.Panel):
    bl_space_type = 'FILE_BROWSER'
    bl_region_type = 'TOOL_PROPS'
    bl_label = "Shape Keys"
    bl_parent_id = "GLTF_PT_export_animation"
    bl_options = {'DEFAULT_CLOSED'}

    @classmethod
    def poll(cls, context):
        sfile = context.space_data
        operator = sfile.active_operator

        return operator.bl_idname == "EXPORT_SCENE_OT_gltf"

    def draw_header(self, context):
        sfile = context.space_data
        operator = sfile.active_operator
        self.layout.prop(operator, "export_morph", text="")

    def draw(self, context):
        layout = self.layout
        layout.use_property_split = True
        layout.use_property_decorate = False  # No animation.

        sfile = context.space_data
        operator = sfile.active_operator

        layout.active = operator.export_morph

        layout.prop(operator, 'export_morph_normal')
        col = layout.column()
        col.active = operator.export_morph_normal
        col.prop(operator, 'export_morph_tangent')


class GLTF_PT_export_animation_skinning(bpy.types.Panel):
    bl_space_type = 'FILE_BROWSER'
    bl_region_type = 'TOOL_PROPS'
    bl_label = "Skinning"
    bl_parent_id = "GLTF_PT_export_animation"
    bl_options = {'DEFAULT_CLOSED'}

    @classmethod
    def poll(cls, context):
        sfile = context.space_data
        operator = sfile.active_operator

        return operator.bl_idname == "EXPORT_SCENE_OT_gltf"

    def draw_header(self, context):
        sfile = context.space_data
        operator = sfile.active_operator
        self.layout.prop(operator, "export_skins", text="")

    def draw(self, context):
        layout = self.layout
        layout.use_property_split = True
        layout.use_property_decorate = False  # No animation.

        sfile = context.space_data
        operator = sfile.active_operator

        layout.active = operator.export_skins
        layout.prop(operator, 'export_all_influences')

class GLTF_PT_export_user_extensions(bpy.types.Panel):
    bl_space_type = 'FILE_BROWSER'
    bl_region_type = 'TOOL_PROPS'
    bl_label = "Extensions"
    bl_parent_id = "FILE_PT_operator"
    bl_options = {'DEFAULT_CLOSED'}

    @classmethod
    def poll(cls, context):
        sfile = context.space_data
        operator = sfile.active_operator

        return operator.bl_idname == "EXPORT_SCENE_OT_gltf" and operator.has_active_extenions

    def draw(self, context):
        layout = self.layout
        layout.use_property_split = True
        layout.use_property_decorate = False  # No animation.


class ExportGLTF2(bpy.types.Operator, ExportGLTF2_Base, ExportHelper):
    """Export scene as glTF 2.0 file"""
    bl_idname = 'export_scene.gltf'
    bl_label = 'Export glTF 2.0'

    filename_ext = ''

    filter_glob: StringProperty(default='*.glb;*.gltf', options={'HIDDEN'})


def menu_func_export(self, context):
    self.layout.operator(ExportGLTF2.bl_idname, text='glTF 2.0 (.glb/.gltf)')


class ImportGLTF2(Operator, ImportHelper):
    """Load a glTF 2.0 file"""
    bl_idname = 'import_scene.gltf'
    bl_label = 'Import glTF 2.0'
    bl_options = {'REGISTER', 'UNDO'}

    filter_glob: StringProperty(default="*.glb;*.gltf", options={'HIDDEN'})

    files: CollectionProperty(
        name="File Path",
        type=bpy.types.OperatorFileListElement,
    )

    loglevel: IntProperty(
        name='Log Level',
        description="Log Level")

    import_pack_images: BoolProperty(
        name='Pack Images',
        description='Pack all images into .blend file',
        default=True
    )

    merge_vertices: BoolProperty(
        name='Merge Vertices',
        description=(
            'The glTF format requires discontinuous normals, UVs, and '
            'other vertex attributes to be stored as separate vertices, '
            'as required for rendering on typical graphics hardware. '
            'This option attempts to combine co-located vertices where possible. '
            'Currently cannot combine verts with different normals'
        ),
        default=False,
    )

    import_shading: EnumProperty(
        name="Shading",
        items=(("NORMALS", "Use Normal Data", ""),
               ("FLAT", "Flat Shading", ""),
               ("SMOOTH", "Smooth Shading", "")),
        description="How normals are computed during import",
        default="NORMALS")

    bone_heuristic: EnumProperty(
        name="Bone Dir",
        items=(
            ("BLENDER", "Blender (best for re-importing)",
                "Good for re-importing glTFs exported from Blender. "
                "Bone tips are placed on their local +Y axis (in glTF space)"),
            ("TEMPERANCE", "Temperance (average)",
                "Decent all-around strategy. "
                "A bone with one child has its tip placed on the local axis "
                "closest to its child"),
            ("FORTUNE", "Fortune (may look better, less accurate)",
                "Might look better than Temperance, but also might have errors. "
                "A bone with one child has its tip placed at its child's root. "
                "Non-uniform scalings may get messed up though, so beware"),
        ),
        description="Heuristic for placing bones. Tries to make bones pretty",
        default="TEMPERANCE",
    )

    guess_original_bind_pose: BoolProperty(
        name='Guess Original Bind Pose',
        description=(
            'Try to guess the original bind pose for skinned meshes from '
            'the inverse bind matrices. '
            'When off, use default/rest pose as bind pose'
        ),
        default=True,
    )

    def draw(self, context):
        layout = self.layout

        layout.use_property_split = True
        layout.use_property_decorate = False  # No animation.

        layout.prop(self, 'import_pack_images')
        layout.prop(self, 'merge_vertices')
        layout.prop(self, 'import_shading')
        layout.prop(self, 'guess_original_bind_pose')
        layout.prop(self, 'bone_heuristic')

    def execute(self, context):
        return self.import_gltf2(context)

    def import_gltf2(self, context):
        import os

        self.set_debug_log()
        import_settings = self.as_keywords()

        if self.files:
            # Multiple file import
            ret = {'CANCELLED'}
            dirname = os.path.dirname(self.filepath)
            for file in self.files:
                path = os.path.join(dirname, file.name)
                if self.unit_import(path, import_settings) == {'FINISHED'}:
                    ret = {'FINISHED'}
            return ret
        else:
            # Single file import
            return self.unit_import(self.filepath, import_settings)

    def unit_import(self, filename, import_settings):
        import time
        from .io.imp.gltf2_io_gltf import glTFImporter
        from .blender.imp.gltf2_blender_gltf import BlenderGlTF

        self.gltf_importer = glTFImporter(filename, import_settings)
        success, txt = self.gltf_importer.read()
        if not success:
            self.report({'ERROR'}, txt)
            return {'CANCELLED'}
        success, txt = self.gltf_importer.checks()
        if not success:
            self.report({'ERROR'}, txt)
            return {'CANCELLED'}
        print("Data are loaded, start creating Blender stuff")
        start_time = time.time()
        BlenderGlTF.create(self.gltf_importer)
        elapsed_s = "{:.2f}s".format(time.time() - start_time)
        print("glTF import finished in " + elapsed_s)
        self.gltf_importer.log.removeHandler(self.gltf_importer.log_handler)

        return {'FINISHED'}

    def set_debug_log(self):
        import logging
        if bpy.app.debug_value == 0:
            self.loglevel = logging.CRITICAL
        elif bpy.app.debug_value == 1:
            self.loglevel = logging.ERROR
        elif bpy.app.debug_value == 2:
            self.loglevel = logging.WARNING
        elif bpy.app.debug_value == 3:
            self.loglevel = logging.INFO
        else:
            self.loglevel = logging.NOTSET


def menu_func_import(self, context):
    self.layout.operator(ImportGLTF2.bl_idname, text='glTF 2.0 (.glb/.gltf)')


classes = (
    ExportGLTF2,
    GLTF_PT_export_main,
    GLTF_PT_export_include,
    GLTF_PT_export_transform,
    GLTF_PT_export_geometry,
    GLTF_PT_export_geometry_compression,
    GLTF_PT_export_animation,
    GLTF_PT_export_animation_export,
    GLTF_PT_export_animation_shapekeys,
    GLTF_PT_export_animation_skinning,
    GLTF_PT_export_user_extensions,
    ImportGLTF2
)


def register():
    for c in classes:
        bpy.utils.register_class(c)
    # bpy.utils.register_module(__name__)

    # add to the export / import menu
    bpy.types.TOPBAR_MT_file_export.append(menu_func_export)
    bpy.types.TOPBAR_MT_file_import.append(menu_func_import)


def unregister():
    for c in classes:
        bpy.utils.unregister_class(c)
    for f in extension_panel_unregister_functors:
        f()
    extension_panel_unregister_functors.clear()

    # bpy.utils.unregister_module(__name__)

    # remove from the export / import menu
    bpy.types.TOPBAR_MT_file_export.remove(menu_func_export)
    bpy.types.TOPBAR_MT_file_import.remove(menu_func_import)<|MERGE_RESOLUTION|>--- conflicted
+++ resolved
@@ -15,11 +15,7 @@
 bl_info = {
     'name': 'glTF 2.0 format',
     'author': 'Julien Duroure, Scurest, Norbert Nopper, Urs Hanselmann, Moritz Becher, Benjamin Schmithüsen, Jim Eckerlein, and many external contributors',
-<<<<<<< HEAD
-    "version": (1, 4, 5),
-=======
-    "version": (1, 3, 47),
->>>>>>> 8f20a2e6
+    "version": (1, 4, 6),
     'blender': (2, 90, 0),
     'location': 'File > Import-Export',
     'description': 'Import-Export as glTF 2.0',
