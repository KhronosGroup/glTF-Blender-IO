--- conflicted
+++ resolved
@@ -56,11 +56,8 @@
             'KHR_materials_clearcoat',
             'KHR_mesh_quantization',
             'KHR_draco_mesh_compression',
-<<<<<<< HEAD
-            'KHR_materials_variants'
-=======
+            'KHR_materials_variants',
             'KHR_materials_emissive_strength'
->>>>>>> 3a1d4f20
         ]
 
         # Add extensions required supported by custom import extensions
