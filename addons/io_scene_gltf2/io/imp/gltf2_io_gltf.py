--- conflicted
+++ resolved
@@ -63,11 +63,8 @@
             'KHR_materials_specular',
             'KHR_materials_sheen',
             'KHR_materials_ior',
-<<<<<<< HEAD
+            'KHR_materials_volume',
             'EXT_texture_webp'
-=======
-            'KHR_materials_volume'
->>>>>>> ed27eb27
         ]
 
         # Add extensions required supported by custom import extensions
