// Copyright 2018-2021 The Khronos Group Inc.
//
// Licensed under the Apache License, Version 2.0 (the "License");
// you may not use this file except in compliance with the License.
// You may obtain a copy of the License at
//
//     http://www.apache.org/licenses/LICENSE-2.0
//
// Unless required by applicable law or agreed to in writing, software
// distributed under the License is distributed on an "AS IS" BASIS,
// WITHOUT WARRANTIES OR CONDITIONS OF ANY KIND, either express or implied.
// See the License for the specific language governing permissions and
// limitations under the License.

const fs = require('fs');
const path = require('path');
const validator = require('gltf-validator');

const OUT_PREFIX = process.env.OUT_PREFIX || '../tests_out';

const blenderVersions = [
    "blender"
];

const validator_info_keys = [
    'version',
    'animationCount',
    'materialCount',
    'hasMorphTargets',
    'hasSkins',
    'hasTextures',
    'hasDefaultScene',
    'drawCallCount',
    'totalTriangleCount',
    'maxUVs',
    'maxInfluences'
];

function blenderFileToGltf(blenderVersion, blenderPath, outDirName, done, options='') {
    const { exec } = require('child_process');
    const cmd = `${blenderVersion} -b --addons io_scene_gltf2 -noaudio ${blenderPath} --python export_gltf.py -- ${outDirName} ${options}`;
    var prc = exec(cmd, (error, stdout, stderr) => {
        //if (stderr) process.stderr.write(stderr);

        if (error) {
            done(error);
            return;
        }
        done();
    });
}

function blenderRoundtripGltf(blenderVersion, gltfPath, outDirName, done, options='') {
    const { exec } = require('child_process');
    const cmd = `${blenderVersion} -b --addons io_scene_gltf2 -noaudio --python roundtrip_gltf.py -- ${gltfPath} ${outDirName} ${options}`;
    var prc = exec(cmd, (error, stdout, stderr) => {
        //if (stderr) process.stderr.write(stderr);

        if (error) {
            done(error);
            return;
        }
        done();
    });
}

function validateGltf(gltfPath, done) {
    const asset = fs.readFileSync(gltfPath);
    validator.validateBytes(new Uint8Array(asset), {
        uri: gltfPath,
        externalResourceFunction: (uri) =>
            new Promise((resolve, reject) => {
                uri = path.resolve(path.dirname(gltfPath), decodeURIComponent(uri));
                // console.info("Loading external file: " + uri);
                fs.readFile(uri, (err, data) => {
                    if (err) {
                        console.error(err.toString());
                        reject(err.toString());
                        return;
                    }
                    resolve(data);
                });
            })
    }).then((result) => {
        // [result] will contain validation report in object form.
        if (result.issues.numErrors > 0) {
            const errors = result.issues.messages.filter(i => i.severity === 0)
                .reduce((msg, i, idx) => (idx > 5) ? msg : `${msg}\n${i.pointer} - ${i.message} (${i.code})`, '');
            done(new Error("Validation failed for " + gltfPath + '\nFirst few messages:' + errors), result);
            return;
        }
        done(null, result);
    }, (result) => {
        // Promise rejection means that arguments were invalid or validator was unable
        // to detect file format (glTF or GLB).
        // [result] will contain exception string.
        done(result);
    });
}

var assert = require('assert');

// This tests floating-point numbers for equality, ignoring roundoff errors.
assert.equalEpsilon = function(actual, expected) {
    if (typeof actual !== 'number') {
        throw new Error("Expected " + actual + " to be a number.");
    }
    let epsilon = 1e-6;
    epsilon = Math.max(epsilon, Math.abs(expected * epsilon));
    if (Math.abs(actual - expected) > epsilon) {
        throw new Error("Expected " + actual + " to equal " + expected);
    }
};

assert.equalEpsilonArray = function(actual, expected) {
    const length = expected.length;
    assert.strictEqual(actual.length, length);

    for (let i = 0; i < length; ++i) {
        assert.equalEpsilon(actual[i], expected[i]);
    }
};

function getAccessorData(gltfPath, asset, accessorIndex, bufferCache) {
    // This is only for testing exporter output, it does not handle enough
    // cases to parse arbitrary glTF files from outside this test suite.

    const accessor = asset.accessors[accessorIndex];
    const bufferView = asset.bufferViews[accessor.bufferView];
    const bufferIndex = bufferView.buffer;
    let bufferData;
    if (bufferCache[bufferIndex] !== undefined) {
        bufferData = bufferCache[bufferIndex];
    } else {
        const buffer = asset.buffers[bufferIndex];
        const binPath = path.resolve(gltfPath, '../' + buffer.uri);
        bufferData = fs.readFileSync(binPath);
        bufferCache[bufferIndex] = bufferData;
    }

    const bufferViewByteOffset = bufferView.byteOffset || 0;
    const bufferViewData = bufferData.slice(bufferViewByteOffset, bufferViewByteOffset + bufferView.byteLength);

    let componentSize;
    switch (accessor.componentType) {
    case 5126:  // FLOAT
        componentSize = 4;
        break;
    default:
        throw new Error("Untested accessor componentType " + accessor.componentType);
    }

    let numElements;
    switch (accessor.type) {
    case 'SCALAR':
        numElements = 1;
        break;
    case 'VEC2':
        numElements = 2;
        break;
    case 'VEC3':
        numElements = 3;
        break;
    default:
        throw new Error("Untested accessor type " + accessor.type);
    }

    const count = accessor.count;
    const stride = (bufferView.byteStride !== undefined) ? bufferView.byteStride : (componentSize * numElements);
    const byteOffset = accessor.byteOffset || 0;

    const accessorData = [];
    for (let i = 0, o = byteOffset; i < count; ++i, o += stride) {
        for (let j = 0; j < numElements; ++j) {
            accessorData.push(bufferViewData.readFloatLE(o + (j * componentSize)));
        }
    }
    return accessorData;
}

function buildVectorHash(accessorData) {
    // Vertex order is not preserved by this exporter, but, we can build a hash table of all the vectors we
    // expect to find in the test output, to see if they are all accounted for.

    let vectorHashTable = {};
    const dataLen = accessorData.length;
    if ((dataLen % 3) !== 0) {
        throw new Error("Expected accessor length " + dataLen);
    }

    const precision = 3;
    const count = dataLen / 3;
    for (let i = 0; i < count; ++i) {
        const index = i * 3;
        let key = accessorData[index].toFixed(precision) + ',' + accessorData[index + 1].toFixed(precision) +
            ',' + accessorData[index + 2].toFixed(precision);

        key = key.replace(/-0\.000/g, '0.000');

        if (Object.prototype.hasOwnProperty.call(vectorHashTable, key)) {
            ++vectorHashTable[key];
        } else {
            vectorHashTable[key] = 1;
        }
    }

    return vectorHashTable;
}

describe('General', function() {
    describe('gltf_validator', function() {
        it('should verify a simple glTF file without errors', function(done) {
            validateGltf('gltf/Box.gltf', done);
        });
        it('should verify a simple glTF binary file without errors', function(done) {
            validateGltf('gltf/Box.glb', done);
        });
    });
});

describe('Exporter', function() {
    let blenderSampleScenes = fs.readdirSync('scenes').filter(f => f.endsWith('.blend')).map(f => f.substring(0, f.length - 6));

    blenderVersions.forEach(function(blenderVersion) {
        let variants = [
            ['', ''],
            ['_glb', '--glb']
        ];

        variants.forEach(function(variant) {
            const args = variant[1];
            describe(blenderVersion + '_export' + variant[0], function() {
                blenderSampleScenes.forEach((scene) => {
                    it(scene, function(done) {
                        let outDirName = 'out' + blenderVersion + variant[0];
                        let blenderPath = `scenes/${scene}.blend`;
                        let ext = args.indexOf('--glb') === -1 ? '.gltf' : '.glb';
                        let outDirPath = path.resolve(OUT_PREFIX, 'scenes', outDirName);
                        let dstPath = path.resolve(outDirPath, `${scene}${ext}`);
                        blenderFileToGltf(blenderVersion, blenderPath, outDirPath, (error) => {
                            if (error)
                                return done(error);

                            validateGltf(dstPath, done);
                        }, args);
                        // validateGltf(dstPath, done); // uncomment this and comment blenderFileToGltf to not re-export all files
                    });
                });
            });
        });

        describe(blenderVersion + '_export_results', function() {
            let outDirName = 'out' + blenderVersion;
            let outDirPath = path.resolve(OUT_PREFIX, 'scenes', outDirName);

            it('can export a base color', function() {
                let gltfPath = path.resolve(outDirPath, '01_principled_material.gltf');
                const asset = JSON.parse(fs.readFileSync(gltfPath));

                assert.strictEqual(asset.materials.length, 1);
                const textureIndex = asset.materials[0].pbrMetallicRoughness.baseColorTexture.index;
                const imageIndex = asset.textures[textureIndex].source;

                assert.strictEqual(asset.images[imageIndex].uri, '01_principled_baseColor.png');
                assert(fs.existsSync(path.resolve(outDirPath, '01_principled_baseColor.png')));
            });

            it('can export a normal map', function() {
                let gltfPath = path.resolve(outDirPath, '01_principled_material.gltf');
                const asset = JSON.parse(fs.readFileSync(gltfPath));

                assert.strictEqual(asset.materials.length, 1);
                const textureIndex = asset.materials[0].normalTexture.index;
                const imageIndex = asset.textures[textureIndex].source;

                assert.strictEqual(asset.images[imageIndex].uri, '01_principled_normal.png');
                assert(fs.existsSync(path.resolve(outDirPath, '01_principled_normal.png')));
            });

            it('can export an emissive map from the Emission node', function() {
                let gltfPath = path.resolve(outDirPath, '01_principled_material.gltf');
                const asset = JSON.parse(fs.readFileSync(gltfPath));

                assert.strictEqual(asset.materials.length, 1);
                const textureIndex = asset.materials[0].emissiveTexture.index;
                const imageIndex = asset.textures[textureIndex].source;

                assert.strictEqual(asset.images[imageIndex].uri, '01_principled_emissive.png');
                assert.deepStrictEqual(asset.materials[0].emissiveFactor, [1, 1, 1]);
                assert(fs.existsSync(path.resolve(outDirPath, '01_principled_emissive.png')));
            });

            it('can export an emissive map from the Principled BSDF node', function() {
                let gltfPath = path.resolve(outDirPath, '01_principled_material_280.gltf');
                const asset = JSON.parse(fs.readFileSync(gltfPath));

                assert.strictEqual(asset.materials.length, 1);
                const textureIndex = asset.materials[0].emissiveTexture.index;
                const imageIndex = asset.textures[textureIndex].source;

                assert.strictEqual(asset.images[imageIndex].uri, '01_principled_emissive.png');
                assert.deepStrictEqual(asset.materials[0].emissiveFactor, [1, 1, 1]);
                assert(fs.existsSync(path.resolve(outDirPath, '01_principled_emissive.png')));
            });

            it('can create instances of a mesh with different materials', function() {
                let gltfPath = path.resolve(outDirPath, '02_material_instancing.gltf');
                const asset = JSON.parse(fs.readFileSync(gltfPath));

                assert.strictEqual(asset.meshes.length, 4);
                assert.strictEqual(asset.materials.length, 3);

                const materialRed = asset.materials.filter(m => m.name === 'MaterialRed')[0];
                const materialGreen = asset.materials.filter(m => m.name === 'MaterialGreen')[0];
                const materialBlue = asset.materials.filter(m => m.name === 'MaterialBlue')[0];

                const cubeRedMesh = asset.meshes[asset.nodes.filter(m => m.name === 'CubeRed')[0].mesh];
                const cubeGreenMesh = asset.meshes[asset.nodes.filter(m => m.name === 'CubeGreen')[0].mesh];
                const cubeBlueMesh = asset.meshes[asset.nodes.filter(m => m.name === 'CubeBlue')[0].mesh];
                const cubeNoMatMesh = asset.meshes[asset.nodes.filter(m => m.name === 'CubeNoMat')[0].mesh];

                // The "NoMat" mesh is a separate Blender mesh with no material defined.
                assert.strictEqual(cubeNoMatMesh.primitives.length, 1);
                assert.strictEqual(cubeNoMatMesh.primitives[0].material, undefined);

                // CubeRed, CubeGreen, and CubeBlue share a single Blender mesh, but have separate
                // materials.  This converts to glTF as separate meshes that share vertex attributes.
                assert.strictEqual(cubeRedMesh.primitives.length, 1);
                assert.strictEqual(cubeGreenMesh.primitives.length, 1);
                assert.strictEqual(cubeBlueMesh.primitives.length, 1);
                const cubeRedPrimitive = cubeRedMesh.primitives[0];
                const cubeGreenPrimitive = cubeGreenMesh.primitives[0];
                const cubeBluePrimitive = cubeBlueMesh.primitives[0];

                // Each glTF mesh is assigned a different material.
                assert.strictEqual(asset.materials[cubeRedPrimitive.material], materialRed);
                assert.strictEqual(asset.materials[cubeGreenPrimitive.material], materialGreen);
                assert.strictEqual(asset.materials[cubeBluePrimitive.material], materialBlue);

                // Sharing of vertex attributes indicates that mesh data has been successfully re-used.
                assert.strictEqual(cubeGreenPrimitive.indices, cubeRedPrimitive.indices);
                assert.strictEqual(cubeGreenPrimitive.attributes.POSITION, cubeRedPrimitive.attributes.POSITION);
                assert.strictEqual(cubeGreenPrimitive.attributes.NORMAL, cubeRedPrimitive.attributes.NORMAL);
                assert.strictEqual(cubeBluePrimitive.indices, cubeRedPrimitive.indices);
                assert.strictEqual(cubeBluePrimitive.attributes.POSITION, cubeRedPrimitive.attributes.POSITION);
                assert.strictEqual(cubeBluePrimitive.attributes.NORMAL, cubeRedPrimitive.attributes.NORMAL);
            });

            it('exports UNSIGNED_SHORT when count is 65535', function() {
                let gltfPath = path.resolve(outDirPath, '01_vertex_count_16bit.gltf');
                const asset = JSON.parse(fs.readFileSync(gltfPath));

                assert.strictEqual(asset.meshes.length, 1);
                assert.strictEqual(asset.meshes[0].primitives.length, 1);

                const primitive = asset.meshes[0].primitives[0];

                // There are 65535 vertices, numbered 0 to 65534, avoiding the
                // primitive restart value at 65535 (the highest 16-bit unsigned integer value).
                assert.strictEqual(asset.accessors[primitive.attributes.POSITION].count, 65535);

                // The indices componentType should be 5123 (UNSIGNED_SHORT).
                assert.strictEqual(asset.accessors[primitive.indices].componentType, 5123);
            });

            it('exports UNSIGNED_INT when count is 65536', function() {
                let gltfPath = path.resolve(outDirPath, '01_vertex_count_32bit.gltf');
                const asset = JSON.parse(fs.readFileSync(gltfPath));

                assert.strictEqual(asset.meshes.length, 1);
                assert.strictEqual(asset.meshes[0].primitives.length, 1);

                const primitive = asset.meshes[0].primitives[0];

                // There are 65536 vertices, numbered 0 to 65535.  Because of the primitive
                // restart value, 32-bit indicies are required at this point and beyond.
                assert.strictEqual(asset.accessors[primitive.attributes.POSITION].count, 65536);

                // The indices componentType should be 5125 (UNSIGNED_INT).
                assert.strictEqual(asset.accessors[primitive.indices].componentType, 5125);
            });

            // ORM tests, source images:
            // Occlusion: Black square in upper-left on white background, grayscale image
            // Roughness: Black square in upper-right on white background, grayscale image
            //  Metallic: Black square in lower-left on white background, grayscale image
            // When the texture is present, expect the factor to be undefined, and vice-versa

            it('produces a Roughness texture', function() {
                // Expect magenta (inverted green) square
                let resultName = path.resolve(outDirPath, '08_img_rough.png');
                let expectedRgbBuffer = fs.readFileSync('scenes/08_tiny-box-_g_.png');
                let testBuffer = fs.readFileSync(resultName);
                assert(testBuffer.equals(expectedRgbBuffer));
            });

            it('references the Roughness texture', function() {
                let gltfPath = path.resolve(outDirPath, '08_only_rough.gltf');
                const asset = JSON.parse(fs.readFileSync(gltfPath));

                assert.strictEqual(asset.materials.length, 1);
                assert.strictEqual(asset.materials[0].occlusionTexture, undefined);
                assert.strictEqual(asset.materials[0].pbrMetallicRoughness.metallicRoughnessTexture.index, 0);
                assert.strictEqual(asset.materials[0].pbrMetallicRoughness.roughnessFactor, undefined);
                assert.equalEpsilon(asset.materials[0].pbrMetallicRoughness.metallicFactor, 0.1);
                assert.strictEqual(asset.textures.length, 1);
                assert.strictEqual(asset.textures[0].source, 0);
                assert.strictEqual(asset.images.length, 1);
                assert.strictEqual(asset.images[0].uri, '08_img_rough.png');
            });

            it('produces a Metallic texture', function() {
                // Expect yellow (inverted blue) square
                let resultName = path.resolve(outDirPath, '08_img_metal.png');
                let expectedRgbBuffer = fs.readFileSync('scenes/08_tiny-box-__b.png');
                let testBuffer = fs.readFileSync(resultName);
                assert(testBuffer.equals(expectedRgbBuffer));
            });

            it('references the Metallic texture', function() {
                let gltfPath = path.resolve(outDirPath, '08_only_metal.gltf');
                const asset = JSON.parse(fs.readFileSync(gltfPath));

                assert.strictEqual(asset.materials.length, 1);
                assert.strictEqual(asset.materials[0].occlusionTexture, undefined);
                assert.strictEqual(asset.materials[0].pbrMetallicRoughness.metallicRoughnessTexture.index, 0);
                assert.equalEpsilon(asset.materials[0].pbrMetallicRoughness.roughnessFactor, 0.2);
                assert.strictEqual(asset.materials[0].pbrMetallicRoughness.metallicFactor, undefined);
                assert.strictEqual(asset.textures.length, 1);
                assert.strictEqual(asset.textures[0].source, 0);
                assert.strictEqual(asset.images.length, 1);
                assert.strictEqual(asset.images[0].uri, '08_img_metal.png');
            });

            it('combines two images into a RoughnessMetallic texture', function() {
                // Expect magenta (inverted green) and yellow (inverted blue) squares
                let resultName = path.resolve(outDirPath, '08_metallic-08_roughness.png');
                let expectedRgbBuffer = fs.readFileSync('scenes/08_tiny-box-_gb.png');
                let testBuffer = fs.readFileSync(resultName);
                assert(testBuffer.equals(expectedRgbBuffer));
            });

            it('references the RoughnessMetallic texture', function() {
                let gltfPath = path.resolve(outDirPath, '08_combine_roughMetal.gltf');
                const asset = JSON.parse(fs.readFileSync(gltfPath));

                assert.strictEqual(asset.materials.length, 1);
                assert.strictEqual(asset.materials[0].occlusionTexture, undefined);
                assert.strictEqual(asset.materials[0].pbrMetallicRoughness.metallicRoughnessTexture.index, 0);
                assert.strictEqual(asset.materials[0].pbrMetallicRoughness.roughnessFactor, undefined);
                assert.strictEqual(asset.materials[0].pbrMetallicRoughness.metallicFactor, undefined);
                assert.strictEqual(asset.textures.length, 1);
                assert.strictEqual(asset.textures[0].source, 0);
                assert.strictEqual(asset.images.length, 1);
                assert.strictEqual(asset.images[0].uri, '08_metallic-08_roughness.png');
            });

            it('produces an Occlusion texture', function() {
                // Expect upper-left black square.  This is a special case because when R/M are not
                // present, occlusion may take all channels.  This test now "expects" the
                // grayscale PNG to be preserved exactly.
                let resultName = path.resolve(outDirPath, '08_img_occlusion.png');
                let expectedRgbBuffer = fs.readFileSync('scenes/08_img_occlusion.png');
                let testBuffer = fs.readFileSync(resultName);
                assert(testBuffer.equals(expectedRgbBuffer));
            });

            it('references the Occlusion texture', function() {
                let gltfPath = path.resolve(outDirPath, '08_only_occlusion.gltf');
                const asset = JSON.parse(fs.readFileSync(gltfPath));

                assert.strictEqual(asset.materials.length, 1);
                assert.strictEqual(asset.materials[0].occlusionTexture.index, 0);
                assert.strictEqual(asset.materials[0].pbrMetallicRoughness.metallicRoughnessTexture, undefined);
                assert.equalEpsilon(asset.materials[0].pbrMetallicRoughness.roughnessFactor, 0.2);
                assert.equalEpsilon(asset.materials[0].pbrMetallicRoughness.metallicFactor, 0.1);
                assert.strictEqual(asset.textures.length, 1);
                assert.strictEqual(asset.textures[0].source, 0);
                assert.strictEqual(asset.images.length, 1);
                assert.strictEqual(asset.images[0].uri, '08_img_occlusion.png');
            });

            it('combines two images into an OcclusionRoughness texture', function() {
                // Expect cyan (inverted red) and magenta (inverted green) squares
                let resultName = path.resolve(outDirPath, '08_occlusion-08_roughness.png');
                let expectedRgbBuffer = fs.readFileSync('scenes/08_tiny-box-rg_.png');
                let testBuffer = fs.readFileSync(resultName);
                assert(testBuffer.equals(expectedRgbBuffer));
            });

            it('references the OcclusionRoughness texture', function() {
                let gltfPath = path.resolve(outDirPath, '08_combine_occlusionRough.gltf');
                const asset = JSON.parse(fs.readFileSync(gltfPath));

                assert.strictEqual(asset.materials.length, 1);
                assert.strictEqual(asset.materials[0].occlusionTexture.index, 0);
                assert.strictEqual(asset.materials[0].pbrMetallicRoughness.metallicRoughnessTexture.index, 0);
                assert.strictEqual(asset.materials[0].pbrMetallicRoughness.roughnessFactor, undefined);
                assert.equalEpsilon(asset.materials[0].pbrMetallicRoughness.metallicFactor, 0.1);
                assert.strictEqual(asset.textures.length, 1);
                assert.strictEqual(asset.textures[0].source, 0);
                assert.strictEqual(asset.images.length, 1);
                assert.strictEqual(asset.images[0].uri, '08_occlusion-08_roughness.png');
            });

            it('combines two images into an OcclusionMetallic texture', function() {
                // Expect cyan (inverted red) and yellow (inverted blue) squares
                let resultName = path.resolve(outDirPath, '08_occlusion-08_metallic.png');
                let expectedRgbBuffer = fs.readFileSync('scenes/08_tiny-box-r_b.png');
                let testBuffer = fs.readFileSync(resultName);
                assert(testBuffer.equals(expectedRgbBuffer));
            });

            it('references the OcclusionMetallic texture', function() {
                let gltfPath = path.resolve(outDirPath, '08_combine_occlusionMetal.gltf');
                const asset = JSON.parse(fs.readFileSync(gltfPath));

                assert.strictEqual(asset.materials.length, 1);
                assert.strictEqual(asset.materials[0].occlusionTexture.index, 0);
                assert.strictEqual(asset.materials[0].pbrMetallicRoughness.metallicRoughnessTexture.index, 0);
                assert.equalEpsilon(asset.materials[0].pbrMetallicRoughness.roughnessFactor, 0.2);
                assert.strictEqual(asset.materials[0].pbrMetallicRoughness.metallicFactor, undefined);
                assert.strictEqual(asset.textures.length, 1);
                assert.strictEqual(asset.textures[0].source, 0);
                assert.strictEqual(asset.images.length, 1);
                assert.strictEqual(asset.images[0].uri, '08_occlusion-08_metallic.png');
            });

            it('combines three images into an OcclusionRoughnessMetallic texture', function() {
                // Expect cyan (inverted red), magenta (inverted green), and yellow (inverted blue) squares
                let resultName = path.resolve(outDirPath, '08_occlusion-08_roughness-08_metallic.png');
                let expectedRgbBuffer = fs.readFileSync('scenes/08_tiny-box-rgb.png');
                let testBuffer = fs.readFileSync(resultName);
                assert(testBuffer.equals(expectedRgbBuffer));
            });

            it('references the OcclusionRoughnessMetallic texture', function() {
                let gltfPath = path.resolve(outDirPath, '08_combine_orm.gltf');
                const asset = JSON.parse(fs.readFileSync(gltfPath));

                assert.strictEqual(asset.materials.length, 1);
                assert.strictEqual(asset.materials[0].occlusionTexture.index, 0);
                assert.strictEqual(asset.materials[0].pbrMetallicRoughness.metallicRoughnessTexture.index, 0);
                assert.strictEqual(asset.materials[0].pbrMetallicRoughness.roughnessFactor, undefined);
                assert.strictEqual(asset.materials[0].pbrMetallicRoughness.metallicFactor, undefined);
                assert.strictEqual(asset.textures.length, 1);
                assert.strictEqual(asset.textures[0].source, 0);
                assert.strictEqual(asset.images.length, 1);
                assert.strictEqual(asset.images[0].uri, '08_occlusion-08_roughness-08_metallic.png');
            });

            it('can share a normal map and a Clearcoat normal map', function() {
                let gltfPath = path.resolve(outDirPath, '08_clearcoat.gltf');
                const asset = JSON.parse(fs.readFileSync(gltfPath));

                assert.strictEqual(asset.materials.length, 1);
                assert.strictEqual(asset.images.length, 1);
                const clearcoat = asset.materials[0].extensions.KHR_materials_clearcoat;
                assert.equalEpsilon(clearcoat.clearcoatFactor, 0.9);
                assert.equalEpsilon(clearcoat.clearcoatRoughnessFactor, 0.1);

                // Base normal map
                assert.strictEqual(asset.materials[0].normalTexture.scale, 2);
                const texture1 = asset.materials[0].normalTexture.index;
                const source1 = asset.textures[texture1].source;
                assert.strictEqual(asset.images[source1].uri, '08_normal_ribs.png');

                // Clearcoat normal map
                assert.strictEqual(clearcoat.clearcoatNormalTexture.scale, 2);
                const texture2 = clearcoat.clearcoatNormalTexture.index;
                const source2 = asset.textures[texture2].source;
                assert.strictEqual(source1, source2);
            });

            it('combines two images into a Clearcoat strength and roughness texture', function() {
                // Expect cyan (inverted red) and magenta (inverted green) squares
                let resultName = path.resolve(outDirPath, '08_cc_strength-08_cc_roughness.png');
                let expectedRgbBuffer = fs.readFileSync('scenes/08_tiny-box-rg_.png');
                let testBuffer = fs.readFileSync(resultName);
                assert(testBuffer.equals(expectedRgbBuffer));
            });

            it('references the Clearcoat texture', function() {
                let gltfPath = path.resolve(outDirPath, '08_combine_clearcoat.gltf');
                const asset = JSON.parse(fs.readFileSync(gltfPath));

                assert.strictEqual(asset.materials.length, 1);
                assert.strictEqual(asset.textures.length, 1);
                assert.strictEqual(asset.images.length, 1);
                const clearcoat = asset.materials[0].extensions.KHR_materials_clearcoat;
                assert.strictEqual(clearcoat.clearcoatFactor, 1);
                assert.strictEqual(clearcoat.clearcoatRoughnessFactor, 1);
                assert.strictEqual(clearcoat.clearcoatTexture.index, 0);
                assert.strictEqual(clearcoat.clearcoatRoughnessTexture.index, 0);
                assert.strictEqual(asset.textures[0].source, 0);
                assert.strictEqual(asset.images[0].uri, '08_cc_strength-08_cc_roughness.png');
            });

            it('exports texture transform from mapping type point', function() {
                let gltfPath = path.resolve(outDirPath, '09_tex_transform_from_point.gltf');
                const asset = JSON.parse(fs.readFileSync(gltfPath));

                assert.strictEqual(asset.materials.length, 1);
                const transform = asset.materials[0].pbrMetallicRoughness.baseColorTexture.extensions.KHR_texture_transform;

                assert.equalEpsilon(transform.rotation, 0.2617993950843811);
                assert.equalEpsilon(transform.scale[0], 2);
                assert.equalEpsilon(transform.scale[1], 3);
                assert.equalEpsilon(transform.offset[0], -0.2764571564185425);
                assert.equalEpsilon(transform.offset[1], -2.2977774791709993);
            });

            it('exports texture transform from mapping type texture', function() {
                let gltfPath = path.resolve(outDirPath, '09_tex_transform_from_texture.gltf');
                const asset = JSON.parse(fs.readFileSync(gltfPath));

                assert.strictEqual(asset.materials.length, 1);
                const transform = asset.materials[0].pbrMetallicRoughness.baseColorTexture.extensions.KHR_texture_transform;

                assert.equalEpsilon(transform.rotation, -0.2617993950843811);
                assert.equalEpsilon(transform.scale[0], 5);
                assert.equalEpsilon(transform.scale[1], 5);
                assert.equalEpsilon(transform.offset[0], -1.6383571988477919);
                assert.equalEpsilon(transform.offset[1], -2.54482482508252);
            });

            it('exports texture transform from mapping type vector', function() {
                let gltfPath = path.resolve(outDirPath, '09_tex_transform_from_vector.gltf');
                const asset = JSON.parse(fs.readFileSync(gltfPath));

                assert.strictEqual(asset.materials.length, 1);
                const transform = asset.materials[0].pbrMetallicRoughness.baseColorTexture.extensions.KHR_texture_transform;

                assert.equalEpsilon(transform.rotation, 0.2617993950843811);
                assert.equalEpsilon(transform.scale[0], 0.4);
                assert.equalEpsilon(transform.scale[1], 0.8);
                assert.equalEpsilon(transform.offset[0], -0.20705524479697487);
                assert.equalEpsilon(transform.offset[1], 0.2272593289624576);
            });

            it('export mirror wrapping', function() {
                let gltfPath = path.resolve(outDirPath, '09_tex_wrapping_mirror.gltf');
                const asset = JSON.parse(fs.readFileSync(gltfPath));

                const materials = asset.materials;
                assert.deepStrictEqual(materials.length, 2);
                assert.deepStrictEqual(asset.samplers.length, 1);

                const samp = asset.samplers[0];
                assert.deepStrictEqual(samp.wrapS, 33648);  // MIRRORED_REPEAT
                assert.deepStrictEqual(samp.wrapT, 33648);  // MIRRORED_REPEAT
            });

            it('exports custom normals', function() {
                let gltfPath = path.resolve(outDirPath, '10_custom_normals.gltf');
                const asset = JSON.parse(fs.readFileSync(gltfPath));
                assert.strictEqual(asset.meshes.length, 2);

                let bufferCache = {};

                const angleCubeMesh = asset.meshes.filter(m => m.name === 'AngleCube')[0];
                const flatNormals = angleCubeMesh.primitives[0].attributes.NORMAL;
                const flatNormalData = getAccessorData(gltfPath, asset, flatNormals, bufferCache);
                const flatNormalHash = buildVectorHash(flatNormalData);

                // In this mesh, the beveled cube has various angled edges.  Custom normals
                // exist but are not enabled via the auto-smooth flag.  So, many exported
                // normals are not axis-aligned.
                const expectedFlatNormalHash = {
                    "0.000,1.000,0.000": 4,
                    "-1.000,0.000,0.000": 4,
                    "0.000,0.000,-1.000": 4,
                    "0.000,-1.000,0.000": 4,
                    "1.000,0.000,0.000": 4,
                    "0.577,-0.577,0.577": 3,
                    "0.577,0.577,0.577": 3,
                    "0.577,-0.577,-0.577": 3,
                    "0.577,0.577,-0.577": 3,
                    "-0.577,-0.577,0.577": 3,
                    "-0.577,0.577,0.577": 3,
                    "-0.577,-0.577,-0.577": 3,
                    "-0.577,0.577,-0.577": 3,
                    "-0.707,0.707,0.000": 4,
                    "0.000,0.707,0.707": 4,
                    "0.707,0.000,0.707": 4,
                    "-0.707,0.000,-0.707": 4,
                    "0.707,0.000,-0.707": 4,
                    "-0.707,0.000,0.707": 4,
                    "0.000,-0.707,-0.707": 4,
                    "0.707,-0.707,0.000": 4,
                    "0.000,0.707,-0.707": 4,
                    "-0.707,-0.707,0.000": 4,
                    "0.000,-0.707,0.707": 4,
                    "0.707,0.707,0.000": 4,
                    "0.000,0.000,1.000": 4
                };
                assert.deepStrictEqual(flatNormalHash, expectedFlatNormalHash);

                const smoothCubeMesh = asset.meshes.filter(m => m.name === 'SmoothCube')[0];
                const customNormals = smoothCubeMesh.primitives[0].attributes.NORMAL;
                const customNormalData = getAccessorData(gltfPath, asset, customNormals, bufferCache);
                const customNormalHash = buildVectorHash(customNormalData);

                // In this mesh, the beveled cube has custom normals that are all
                // axis-aligned to the nearest cube face.
                const expectedCustomNormalHash = {
                    "0.000,1.000,0.000": 16,
                    "-1.000,0.000,0.000": 16,
                    "0.000,0.000,-1.000": 16,
                    "0.000,-1.000,0.000": 16,
                    "1.000,0.000,0.000": 16,
                    "0.000,0.000,1.000": 16
                };
                assert.deepStrictEqual(customNormalHash, expectedCustomNormalHash);
            });

            it('exports custom normals with Apply Modifiers', function() {
                let gltfPath = path.resolve(outDirPath, '10_custom_normals_with_modifier.gltf');
                const asset = JSON.parse(fs.readFileSync(gltfPath));
                assert.strictEqual(asset.meshes.length, 1);

                let bufferCache = {};

                // Make sure the Array modifier was applied
                const positions = asset.meshes[0].primitives[0].attributes.POSITION;
                const positionData = getAccessorData(gltfPath, asset, positions, bufferCache);
                const positionHash = buildVectorHash(positionData);
                const numVerts = Object.keys(positionHash).length;
                assert.deepStrictEqual(numVerts, 6);

                const customNormals = asset.meshes[0].primitives[0].attributes.NORMAL;
                const customNormalData = getAccessorData(gltfPath, asset, customNormals, bufferCache);

                // All custom normals are approximately (-Y Blender) = (+Z glTF).
                for (let i = 0; i < customNormalData.length; i += 3) {
                    const normal = customNormalData.slice(i, i + 3);
                    const rounded = normal.map(Math.round);
                    assert.deepStrictEqual(rounded, [0, 0, 1]);
                }
            });

            it('exports loose edges/points', function() {
                let gltfPath = path.resolve(outDirPath, '11_loose_geometry.gltf');
                const asset = JSON.parse(fs.readFileSync(gltfPath));
                assert.strictEqual(asset.meshes.length, 1);

                const prims = asset.meshes[0].primitives;
                let tri_prims = prims.filter(prim => prim.mode === 4 || prim.mode === undefined);
                let edge_prims = prims.filter(prim => prim.mode === 1);
                let point_prims = prims.filter(prim => prim.mode === 0);

                assert.strictEqual(tri_prims.length, 1);
                assert.strictEqual(edge_prims.length, 1);
                assert.strictEqual(point_prims.length, 1);
            });

            it('exports custom range sampled', function() {
                let gltfPath = path.resolve(outDirPath, '12_anim_range_sampled.gltf');
                const asset = JSON.parse(fs.readFileSync(gltfPath));
                const ranged = asset.animations.filter(a => a.name === 'Ranged')[0];
                const no_ranged = asset.animations.filter(a => a.name === 'NoRange')[0];

                assert.strictEqual(asset.accessors[ranged.samplers[ranged.channels[0].sampler].input].count, 13);
                assert.strictEqual(asset.accessors[no_ranged.samplers[no_ranged.channels[0].sampler].input].count, 15);

                assert.strictEqual(asset.accessors[ranged.samplers[ranged.channels[0].sampler].input].count, asset.accessors[ranged.samplers[ranged.channels[0].sampler].output].count);
                assert.strictEqual(asset.accessors[no_ranged.samplers[no_ranged.channels[0].sampler].input].count, asset.accessors[no_ranged.samplers[no_ranged.channels[0].sampler].output].count);
            });

            it('exports custom range not sampled', function() {
                let gltfPath = path.resolve(outDirPath, '12_anim_range_not_sampled.gltf');
                const asset = JSON.parse(fs.readFileSync(gltfPath));
                const ranged = asset.animations.filter(a => a.name === 'Ranged')[0];
                const no_ranged = asset.animations.filter(a => a.name === 'NoRange')[0];

                assert.strictEqual(asset.accessors[ranged.samplers[ranged.channels[0].sampler].input].count, 2);
                assert.strictEqual(asset.accessors[no_ranged.samplers[no_ranged.channels[0].sampler].input].count, 4);

                assert.strictEqual(asset.accessors[ranged.samplers[ranged.channels[0].sampler].input].count * 3, asset.accessors[ranged.samplers[ranged.channels[0].sampler].output].count);
                assert.strictEqual(asset.accessors[no_ranged.samplers[no_ranged.channels[0].sampler].input].count * 3, asset.accessors[no_ranged.samplers[no_ranged.channels[0].sampler].output].count);
            });

            it('exports custom range with driver', function() {
                let gltfPath = path.resolve(outDirPath, '12_anim_range_driver.gltf');
                const asset = JSON.parse(fs.readFileSync(gltfPath));
                const anim = asset.animations.filter(a => a.name === 'ArmatureAction')[0];

                assert.strictEqual(asset.accessors[anim.samplers[anim.channels[0].sampler].input].count, 7);
                assert.strictEqual(asset.accessors[anim.samplers[anim.channels[1].sampler].input].count, asset.accessors[anim.samplers[anim.channels[0].sampler].input].count);
                assert.strictEqual(anim.samplers[anim.channels[0].sampler].input, anim.samplers[anim.channels[1].sampler].input);
                assert.strictEqual(asset.accessors[anim.samplers[anim.channels[0].sampler].input].count, asset.accessors[anim.samplers[anim.channels[0].sampler].output].count);
                assert.strictEqual(asset.accessors[anim.samplers[anim.channels[0].sampler].output].count, asset.accessors[anim.samplers[anim.channels[1].sampler].output].count);
              });

              it('exports transmission', function() {
                let gltfPath = path.resolve(outDirPath, '14_transmission.gltf');
                const asset = JSON.parse(fs.readFileSync(gltfPath));
                const mat_no_transmission = asset.materials.find(mat => mat.name === 'NoTransmission');
                const mat_transmission = asset.materials.find(mat => mat.name === 'Transmission');

                assert.ok('KHR_materials_transmission' in mat_transmission.extensions);
                assert.strictEqual(mat_no_transmission.extensions, undefined);
                const transmission = mat_transmission.extensions.KHR_materials_transmission;
                assert.equalEpsilon(transmission.transmissionFactor, 0.2);

              });

              it('exports volume', function() {
                let gltfPath = path.resolve(outDirPath, '16_volume.gltf');
                const asset = JSON.parse(fs.readFileSync(gltfPath));

                const mat_no_volume = asset.materials.find(mat => mat.name === 'NoVolume');
                assert.ok(!("KHR_materials_volume" in mat_no_volume.extensions));

                const mat_volume = asset.materials.find(mat => mat.name === 'Volume');
                assert.ok("KHR_materials_volume" in mat_volume.extensions);

                const mat_thickness_zero = asset.materials.find(mat => mat.name === 'ThicknessZero');
                assert.ok(!("KHR_materials_volume" in mat_thickness_zero.extensions));

              });

              it('exports IOR', function() {
                let gltfPath = path.resolve(outDirPath, '17_ior.gltf');
                const asset = JSON.parse(fs.readFileSync(gltfPath));

                const pbr = asset.materials.find(mat => mat.name === 'pbr');
                assert.strictEqual(pbr.extensions, undefined);

                const ior_2_no_transmission = asset.materials.find(mat => mat.name === 'ior_2_no_transmission');
                assert.strictEqual(ior_2_no_transmission.extensions, undefined);

                const ior_2 = asset.materials.find(mat => mat.name === 'ior_2');
                assert.ok("KHR_materials_ior" in ior_2.extensions);

                const ior_145 = asset.materials.find(mat => mat.name === 'ior_1.45');
                assert.ok("KHR_materials_ior" in ior_145.extensions);

                const ior_15 = asset.materials.find(mat => mat.name === 'ior_1.5');
                assert.ok(!("KHR_materials_ior" in ior_15.extensions));

              });

              it('exports Variants', function() {
                let gltfPath = path.resolve(outDirPath, '18_variants.gltf');
                const asset = JSON.parse(fs.readFileSync(gltfPath));

                const variant_blue_index = asset.extensions['KHR_materials_variants']['variants'].findIndex(variant => variant.name === "Variant_Blue");
                const variant_red_index = asset.extensions['KHR_materials_variants']['variants'].findIndex(variant => variant.name === "Variant_Red");


                const mat_blue_index = asset.materials.findIndex(mat => mat.name === "Blue");
                const mat_green_index = asset.materials.findIndex(mat => mat.name === "Green");
                const mat_white_index = asset.materials.findIndex(mat => mat.name === "White");
                const mat_orange_index = asset.materials.findIndex(mat => mat.name === "Orange");
                const mat_red_index = asset.materials.findIndex(mat => mat.name === "Red");
                const prim_blue = asset.meshes[0].primitives.find(prim => prim.material === mat_blue_index);
                const prim_green = asset.meshes[0].primitives.find(prim => prim.material === mat_green_index);
                const prim_white = asset.meshes[0].primitives.find(prim => prim.material === mat_white_index);

                assert.strictEqual(asset.extensions['KHR_materials_variants']['variants'].length, 2);

                assert.strictEqual(prim_blue.extensions['KHR_materials_variants']['mappings'].length, 2);
                prim_blue.extensions['KHR_materials_variants']['mappings'].forEach(function(mapping) {
                    assert.strictEqual(mapping.variants.length, 1);
                });
                const map_1 = prim_blue.extensions['KHR_materials_variants']['mappings'].find(mapping => mapping.material === mat_red_index);
                assert.strictEqual(map_1.variants[0], variant_red_index);
                const map_2 = prim_blue.extensions['KHR_materials_variants']['mappings'].find(mapping => mapping.material === mat_blue_index);
                assert.strictEqual(map_2.variants[0], variant_blue_index);

                assert.strictEqual(prim_green.extensions['KHR_materials_variants']['mappings'].length, 2);
                prim_green.extensions['KHR_materials_variants']['mappings'].forEach(function(mapping) {
                    assert.strictEqual(mapping.variants.length, 1);
                });
                const map_3 = prim_green.extensions['KHR_materials_variants']['mappings'].find(mapping => mapping.material === mat_orange_index);
                assert.strictEqual(map_3.variants[0], variant_red_index);
                const map_4 = prim_green.extensions['KHR_materials_variants']['mappings'].find(mapping => mapping.material === mat_green_index);
                assert.strictEqual(map_4.variants[0], variant_blue_index);

                assert.strictEqual(prim_white.extensions['KHR_materials_variants']['mappings'].length, 1);
                prim_white.extensions['KHR_materials_variants']['mappings'].forEach(function(mapping) {
                    assert.strictEqual(mapping.variants.length, 2);
                });
                const map_5 = prim_white.extensions['KHR_materials_variants']['mappings'].find(mapping => mapping.material === mat_white_index);
                assert.ok(variant_red_index in map_5.variants);
                assert.ok(variant_blue_index in map_5.variants);

              });

              it('exports Specular', function() {
                let gltfPath = path.resolve(outDirPath, '20_specular.gltf');
                const asset = JSON.parse(fs.readFileSync(gltfPath));

                const mat_NoTextDefault = asset.materials.find(mat => mat.name === "NoTextDefault");
                const mat_NoTextSpec = asset.materials.find(mat => mat.name === "NoTextSpec");
                const mat_NoTextTint = asset.materials.find(mat => mat.name === "NoTextTint");
                const mat_NoTextAll = asset.materials.find(mat => mat.name === "NoTextAll");
                const mat_NoTextAllIOR = asset.materials.find(mat => mat.name === "NoTextAllIOR");
                const mat_BaseColorTex_Factor = asset.materials.find(mat => mat.name === "BaseColorTex_Factor");
                const mat_BaseColorText_NoFactor = asset.materials.find(mat => mat.name === "BaseColorText_NoFactor");
                const mat_TexTrans = asset.materials.find(mat => mat.name === "TexTrans");
                const mat_TexTint = asset.materials.find(mat => mat.name === "TexTint");
                const mat_TextSpec = asset.materials.find(mat => mat.name === "TextSpec");
                const mat_TextBaseSpec = asset.materials.find(mat => mat.name === "TextBaseSpec");
                const mat_TextBaseSpecTint = asset.materials.find(mat => mat.name === "TextBaseSpecTint");
                const mat_TextBaseSpecTintTrans = asset.materials.find(mat => mat.name === "TextBaseSpecTintTrans");
                const mat_TextTrans = asset.materials.find(mat => mat.name === "TextTrans");

                assert.strictEqual(mat_NoTextDefault.extensions, undefined);

                assert.ok(!("specularTexture" in mat_NoTextSpec.extensions['KHR_materials_specular']));
                assert.ok(!("specularColorTexture" in mat_NoTextSpec.extensions['KHR_materials_specular']));
                assert.equalEpsilonArray(mat_NoTextSpec.extensions['KHR_materials_specular']["specularColorFactor"], [1.6599503018401929, 1.6599503018401929, 1.6599503018401929]);

                assert.ok(!("specularTexture" in mat_NoTextTint.extensions['KHR_materials_specular']));
                assert.ok(!("specularColorTexture" in mat_NoTextTint.extensions['KHR_materials_specular']));
                assert.equalEpsilonArray(mat_NoTextTint.extensions['KHR_materials_specular']["specularColorFactor"], [1.185679, 1.185679, 1.185679]);

                assert.ok(!("specularTexture" in mat_NoTextAll.extensions['KHR_materials_specular']));
                assert.ok(!("specularColorTexture" in mat_NoTextAll.extensions['KHR_materials_specular']));
                assert.equalEpsilonArray(mat_NoTextAll.extensions['KHR_materials_specular']["specularColorFactor"], [1.43114736, 1.72272237, 1.64982862]);

                assert.ok(!("specularTexture" in mat_NoTextAllIOR.extensions['KHR_materials_specular']));
                assert.ok(!("specularColorTexture" in mat_NoTextAllIOR.extensions['KHR_materials_specular']));
                assert.equalEpsilonArray(mat_NoTextAllIOR.extensions['KHR_materials_specular']["specularColorFactor"], [0.69732364, 0.82577104, 0.79340282]);

                assert.ok(!("specularTexture" in mat_BaseColorTex_Factor.extensions['KHR_materials_specular']));
                assert.ok("specularColorTexture" in mat_BaseColorTex_Factor.extensions['KHR_materials_specular']);
                assert.equalEpsilonArray(mat_BaseColorTex_Factor.extensions['KHR_materials_specular']["specularColorFactor"], [1.5323156568293443, 1.6732413046240955, 1.6432079626899192]);

                assert.ok(!("specularTexture" in mat_BaseColorText_NoFactor.extensions['KHR_materials_specular']));
                assert.ok("specularColorTexture" in mat_BaseColorText_NoFactor.extensions['KHR_materials_specular']);
                assert.ok(!("specularColorFactor" in mat_BaseColorText_NoFactor.extensions['KHR_materials_specular']));

                assert.ok(!("specularTexture" in mat_TexTrans.extensions['KHR_materials_specular']));
                assert.ok("specularColorTexture" in mat_TexTrans.extensions['KHR_materials_specular']);
                assert.equalEpsilonArray(mat_TexTrans.extensions['KHR_materials_specular']["specularColorFactor"], [1.4296006782732589, 1.72086059270931, 1.648045597824881]);

                assert.ok(!("specularTexture" in mat_TexTint.extensions['KHR_materials_specular']));
                assert.ok("specularColorTexture" in mat_TexTint.extensions['KHR_materials_specular']);
                assert.equalEpsilonArray(mat_TexTint.extensions['KHR_materials_specular']["specularColorFactor"], [1.4298607500653402, 1.7233414556043727, 1.6499712628201024]);

                assert.ok(!("specularTexture" in mat_TextSpec.extensions['KHR_materials_specular']));
                assert.ok("specularColorTexture" in mat_TextSpec.extensions['KHR_materials_specular']);
                assert.equalEpsilonArray(mat_TextSpec.extensions['KHR_materials_specular']["specularColorFactor"], [1.431147245659301, 1.7227222502400155, 1.6498284828018137]);

                assert.ok(!("specularTexture" in mat_TextBaseSpec.extensions['KHR_materials_specular']));
                assert.ok("specularColorTexture" in mat_TextBaseSpec.extensions['KHR_materials_specular']);
                assert.equalEpsilonArray(mat_TextBaseSpec.extensions['KHR_materials_specular']["specularColorFactor"], [1.532315749957205, 1.6732414063168393, 1.6432080625573595]);

                assert.ok(!("specularTexture" in mat_TextBaseSpecTint.extensions['KHR_materials_specular']));
                assert.ok("specularColorTexture" in mat_TextBaseSpecTint.extensions['KHR_materials_specular']);
                assert.equalEpsilonArray(mat_TextBaseSpecTint.extensions['KHR_materials_specular']["specularColorFactor"], [1.531690612214786, 1.6735372417757837, 1.6433076576487513]);

                assert.ok(!("specularTexture" in mat_TextBaseSpecTintTrans.extensions['KHR_materials_specular']));
                assert.ok("specularColorTexture" in mat_TextBaseSpecTintTrans.extensions['KHR_materials_specular']);
                assert.equalEpsilonArray(mat_TextBaseSpecTintTrans.extensions['KHR_materials_specular']["specularColorFactor"], [1.5300354957580566, 1.6717288494110107, 1.6415319442749023]);

                assert.ok(!("specularTexture" in mat_TextTrans.extensions['KHR_materials_specular']));
                assert.ok("specularColorTexture" in mat_TextTrans.extensions['KHR_materials_specular']);
                assert.equalEpsilonArray(mat_TextTrans.extensions['KHR_materials_specular']["specularColorFactor"], [1.4296006782732589, 1.72086059270931, 1.648045597824881]);

              });

              it('exports Collections', function() {
                let gltfPath = path.resolve(outDirPath, '21_scene.gltf');
                const asset = JSON.parse(fs.readFileSync(gltfPath));

                assert.strictEqual(asset.nodes.length, 47);
                assert.strictEqual(asset.scenes[0].nodes.length, 9);
                assert.strictEqual(asset.meshes.length, 6);
              });

              it('exports Attributes', function() {
                let gltfPath = path.resolve(outDirPath, '22_vertex_colors_and_attributes.gltf');
                const asset = JSON.parse(fs.readFileSync(gltfPath));

                let bufferCache = {};

                const primitive = asset.meshes[asset.nodes.filter(m => m.name === 'Cube_attributes')[0].mesh].primitives[0];

                assert.ok(!("_KO" in primitive.attributes));

                const _vertex_float = asset.accessors[primitive.attributes._VERTEX_FLOAT];
                const _vertex_float_data = getAccessorData(gltfPath, asset, primitive.attributes._VERTEX_FLOAT, bufferCache);
                assert.strictEqual(_vertex_float.count, 24);
                const expected_vertex_float = [0.0, 0.0, 0.0, 1.0, 1.0, 1.0, 2.0, 2.0, 2.0, 3.0, 3.0, 3.0, 4.0, 4.0, 4.0, 5.0, 5.0, 5.0, 6.0, 6.0, 6.0, 7.0, 7.0, 7.0];
                assert.deepStrictEqual(_vertex_float_data, expected_vertex_float);

                const _vertex_integer = asset.accessors[primitive.attributes._VERTEX_INTEGER];
                const _vertex_integer_data = getAccessorData(gltfPath, asset, primitive.attributes._VERTEX_INTEGER, bufferCache);
                assert.strictEqual(_vertex_integer.count, 24);
                const expected_vertex_integer = [0.0, 0.0, 0.0, 1.0, 1.0, 1.0, 2.0, 2.0, 2.0, 3.0, 3.0, 3.0, 4.0, 4.0, 4.0, 5.0, 5.0, 5.0, 6.0, 6.0, 6.0, 7.0, 7.0, 7.0];
                assert.deepStrictEqual(_vertex_integer_data, expected_vertex_integer);

                assert.ok(!("_VERTEX_STRING" in primitive.attributes));

                const _vertex_8bitinteger = asset.accessors[primitive.attributes._VERTEX_8BITINTEGER];
                const _vertex_8bitinteger_data = getAccessorData(gltfPath, asset, primitive.attributes._VERTEX_8BITINTEGER, bufferCache);
                assert.strictEqual(_vertex_8bitinteger.count, 24);
                const expected_vertex_8bitinteger = [0.0, 0.0, 0.0, 1.0, 1.0, 1.0, 2.0, 2.0, 2.0, 3.0, 3.0, 3.0, 4.0, 4.0, 4.0, 5.0, 5.0, 5.0, 6.0, 6.0, 6.0, 7.0, 7.0, 7.0];
                assert.deepStrictEqual(_vertex_8bitinteger_data, expected_vertex_8bitinteger);

                const _vertex_vector = asset.accessors[primitive.attributes._VERTEX_VECTOR];
                const _vertex_vector_data = getAccessorData(gltfPath, asset, primitive.attributes._VERTEX_VECTOR, bufferCache);
                assert.strictEqual(_vertex_vector.count, 24);
                const expected_vertex_vector = [0.0, 1.0, 2.0, 0.0, 1.0, 2.0, 0.0, 1.0, 2.0, 3.0, 4.0, 5.0, 3.0, 4.0, 5.0, 3.0, 4.0, 5.0, 6.0, 7.0, 8.0, 6.0, 7.0, 8.0, 6.0, 7.0, 8.0,
                                                 9.0, 10.0, 11.0, 9.0, 10.0, 11.0, 9.0, 10.0, 11.0, 12.0, 13.0, 14.0, 12.0, 13.0, 14.0, 12.0, 13.0, 14.0, 15.0, 16.0, 17.0, 15.0, 16.0, 17.0, 15.0, 16.0, 17.0,
                                                 18.0, 19.0, 20.0, 18.0, 19.0, 20.0, 18.0, 19.0, 20.0, 21.0, 22.0, 23.0, 21.0, 22.0, 23.0, 21.0, 22.0, 23.0];
                assert.deepStrictEqual(_vertex_vector_data, expected_vertex_vector);

                const _vertex_2dvector = asset.accessors[primitive.attributes._VERTEX_2DVECTOR];
                const _vertex_2dvector_data = getAccessorData(gltfPath, asset, primitive.attributes._VERTEX_2DVECTOR, bufferCache);
                assert.strictEqual(_vertex_2dvector.count, 24);
                const expected_vertex_2dvector = [0.0, 1.0, 0.0, 1.0, 0.0, 1.0, 2.0, 3.0, 2.0, 3.0, 2.0, 3.0, 4.0, 5.0, 4.0, 5.0, 4.0, 5.0, 6.0, 7.0, 6.0, 7.0, 6.0, 7.0,
                                                  8.0, 9.0, 8.0, 9.0, 8.0, 9.0, 10.0, 11.0, 10.0, 11.0, 10.0, 11.0, 12.0, 13.0, 12.0, 13.0, 12.0, 13.0, 14.0, 15.0, 14.0, 15.0, 14.0, 15.0];
                assert.deepStrictEqual(_vertex_2dvector_data, expected_vertex_2dvector);

                const _vertex_boolean = asset.accessors[primitive.attributes._VERTEX_BOOLEAN];
                const _vertex_boolean_data = getAccessorData(gltfPath, asset, primitive.attributes._VERTEX_BOOLEAN, bufferCache);
                assert.strictEqual(_vertex_boolean.count, 24);
                const expected_vertex_boolean = [1, 1, 1, 0, 0, 0, 1, 1, 1, 0, 0, 0, 1, 1, 1, 0, 0, 0, 1, 1, 1, 0, 0, 0];
                assert.deepStrictEqual(_vertex_boolean_data, expected_vertex_boolean);

                assert.ok(!("_EDGE_FLOAT" in primitive.attributes));

                const _face_float = asset.accessors[primitive.attributes._FACE_FLOAT];
                const _face_float_data = getAccessorData(gltfPath, asset, primitive.attributes._FACE_FLOAT, bufferCache);
                assert.strictEqual(_face_float.count, 24);
                const expected_face_float = [0.0, 4.0, 5.0, 3.0, 4.0, 5.0, 0.0, 1.0, 4.0, 1.0, 3.0, 4.0, 0.0, 2.0, 5.0, 2.0, 3.0, 5.0, 0.0, 1.0, 2.0, 1.0, 2.0, 3.0];
                assert.deepStrictEqual(_face_float_data, expected_face_float);

                const _facecorner_float = asset.accessors[primitive.attributes._FACECORNER_FLOAT];
                const _facecorner_float_data = getAccessorData(gltfPath, asset, primitive.attributes._FACECORNER_FLOAT, bufferCache);
                assert.strictEqual(_facecorner_float.count, 24);
                const expected_facecorner_float = [100, 117, 122, 113, 116, 123, 103, 105, 118, 104, 114, 119, 101, 110, 121, 111, 112, 120, 102, 106, 109, 107, 108, 115];
                assert.deepStrictEqual(_facecorner_float_data, expected_facecorner_float);

                const _facecorner_vector = asset.accessors[primitive.attributes._FACECORNER_VECTOR];
                assert.strictEqual(_facecorner_vector.count, 24);

                const _face_vector = asset.accessors[primitive.attributes._FACE_VECTOR];
                assert.strictEqual(_face_vector.count, 24);

                const _facecorner_vector2d = asset.accessors[primitive.attributes._FACECORNER_VECTOR2D];
                assert.strictEqual(_facecorner_vector2d.count, 24);

                const _face_vector2d = asset.accessors[primitive.attributes._FACE_VECTOR2D];
                assert.strictEqual(_face_vector2d.count, 24);

                // Edge only
                const primitive_edge_only = asset.meshes[asset.nodes.filter(m => m.name === 'Edge')[0].mesh].primitives[0];
                assert.ok(!("_FACE_FLOAT" in primitive_edge_only.attributes));

                const _vertex_float_edge = asset.accessors[primitive_edge_only.attributes._VERTEX_FLOAT];
                const _vertex_float_edge_data = getAccessorData(gltfPath, asset, primitive_edge_only.attributes._VERTEX_FLOAT, bufferCache);
                assert.strictEqual(_vertex_float_edge.count, 2);
                const expected_vertex_float_edge = [1.0, 2.0];
                assert.deepStrictEqual(_vertex_float_edge_data, expected_vertex_float_edge);

                // Vertices only
                const primitive_vertex_only = asset.meshes[asset.nodes.filter(m => m.name === 'Vertex')[0].mesh].primitives[0];
                assert.ok(!("_EDGE_FLOAT" in primitive_vertex_only.attributes));

                const _vertex_float_vertex = asset.accessors[primitive_vertex_only.attributes._VERTEX_FLOAT];
                const _vertex_float_vertex_data = getAccessorData(gltfPath, asset, primitive_vertex_only.attributes._VERTEX_FLOAT, bufferCache);
                assert.strictEqual(_vertex_float_vertex.count, 2);
                const expected_vertex_float_vertex = [3.0, 4.0];
                assert.deepStrictEqual(_vertex_float_vertex_data, expected_vertex_float_vertex);

                // Mix
                const primitive_face = asset.meshes[asset.nodes.filter(m => m.name === 'Cube_and_edges')[0].mesh].primitives[0];
                const primitive_edge = asset.meshes[asset.nodes.filter(m => m.name === 'Cube_and_edges')[0].mesh].primitives[1];

                const mix_p0_vertex_float = asset.accessors[primitive_face.attributes._VERTEX_FLOAT];
                const mix_p0_vertex_float_data = getAccessorData(gltfPath, asset, primitive_face.attributes._VERTEX_FLOAT, bufferCache);
                assert.strictEqual(mix_p0_vertex_float.count, 24);
                const expected_mix_p0_vertex_float_data = [3.0, 3.0, 3.0, 4.0, 4.0, 4.0, 5.0, 5.0, 5.0, 6.0, 6.0, 6.0, 7.0, 7.0, 7.0, 8.0, 8.0, 8.0, 9.0, 9.0, 9.0, 10.0, 10.0, 10.0];
                assert.deepStrictEqual(mix_p0_vertex_float_data, expected_mix_p0_vertex_float_data);

                const mix_p1_vertex_float = asset.accessors[primitive_edge.attributes._VERTEX_FLOAT];
                const mix_p1_vertex_float_data = getAccessorData(gltfPath, asset, primitive_edge.attributes._VERTEX_FLOAT, bufferCache);
                assert.strictEqual(mix_p1_vertex_float.count, 2);
                const expected_mix_p1_vertex_float_data = [1.0, 2.0];
                assert.deepStrictEqual(mix_p1_vertex_float_data, expected_mix_p1_vertex_float_data);

                // GLobal Mix
                const primitive_faces = asset.meshes[asset.nodes.filter(m => m.name === 'Cube_and_edges_and_vertex')[0].mesh].primitives[0];
                const primitive_edges = asset.meshes[asset.nodes.filter(m => m.name === 'Cube_and_edges_and_vertex')[0].mesh].primitives[1];
                const primitive_vertices = asset.meshes[asset.nodes.filter(m => m.name === 'Cube_and_edges_and_vertex')[0].mesh].primitives[2];

                const gmix_p0_vertex_float = asset.accessors[primitive_faces.attributes._VERTEX_FLOAT];
                const gmix_p0_vertex_float_data = getAccessorData(gltfPath, asset, primitive_faces.attributes._VERTEX_FLOAT, bufferCache);
                assert.strictEqual(gmix_p0_vertex_float.count, 24);
                const expected_gmix_p0_vertex_float_data = [0.3, 0.3, 0.3, 0.4, 0.4, 0.4, 0.5, 0.5, 0.5, 0.6, 0.6, 0.6, 0.7, 0.7, 0.7, 0.8, 0.8, 0.8, 0.9, 0.9, 0.9, 0.01, 0.01, 0.01];
                assert.equalEpsilonArray(gmix_p0_vertex_float_data, expected_gmix_p0_vertex_float_data);

                const mix_p2_vertex_float = asset.accessors[primitive_edges.attributes._VERTEX_FLOAT];
                const mix_p2_vertex_float_data = getAccessorData(gltfPath, asset, primitive_edges.attributes._VERTEX_FLOAT, bufferCache);
                assert.strictEqual(mix_p2_vertex_float.count, 3);
                const expected_mix_p2_vertex_float_data = [0.1, 0.2, 1.2];
                assert.equalEpsilonArray(mix_p2_vertex_float_data, expected_mix_p2_vertex_float_data);

                const mix_p3_vertex_float = asset.accessors[primitive_vertices.attributes._VERTEX_FLOAT];
                const mix_p3_vertex_float_data = getAccessorData(gltfPath, asset, primitive_vertices.attributes._VERTEX_FLOAT, bufferCache);
                assert.strictEqual(mix_p3_vertex_float.count, 1);
                const expected_mix_p3_vertex_float_data = [1.1];
                assert.equalEpsilonArray(mix_p3_vertex_float_data, expected_mix_p3_vertex_float_data);

              });

              it('exports Active Collection', function() {
                let gltfPath_1 = path.resolve(outDirPath, '23_use_active_collection_without_nested.gltf');
                const asset_1 = JSON.parse(fs.readFileSync(gltfPath_1));
                assert.strictEqual(asset_1.nodes.length, 1);

                let gltfPath_2 = path.resolve(outDirPath, '23_use_active_collection_all.gltf');
                const asset_2 = JSON.parse(fs.readFileSync(gltfPath_2));
                assert.strictEqual(asset_2.nodes.length, 3);

                let gltfPath_3 = path.resolve(outDirPath, '23_use_active_collection_nested.gltf');
                const asset_3 = JSON.parse(fs.readFileSync(gltfPath_3));
                assert.strictEqual(asset_3.nodes.length, 2);
              });

              it('exports GN', function() {
                let gltfPath = path.resolve(outDirPath, '22_simple_GN.gltf');
                const asset = JSON.parse(fs.readFileSync(gltfPath));

                assert.strictEqual(asset.materials.length, 2);
                assert.strictEqual(asset.meshes.length, 2);
                    it('exports correct no SK when modifier', function() {
                let gltfPath_1 = path.resolve(outDirPath, '27_apply_modifier_with_shapekeys.gltf');
                const asset = JSON.parse(fs.readFileSync(gltfPath_1));

                const modifier_mesh = asset.meshes[asset.nodes.filter(m => m.name === 'modifier')[0].mesh];
                assert.ok(!('weights' in modifier_mesh));
                if("extras" in modifier_mesh) {
                    assert.ok(!('targetNames' in modifier_mesh['extras']));
                }
                const primitive_modifier_mesh = modifier_mesh.primitives[0];
                assert.ok(!('targets' in primitive_modifier_mesh));

                const no_modifier_mesh = asset.meshes[asset.nodes.filter(m => m.name === 'no_modifier')[0].mesh];
                assert.ok('weights' in no_modifier_mesh);
                if("extras" in no_modifier_mesh) {
                    assert.ok('targetNames' in no_modifier_mesh['extras']);
                }
                const primitive_no_modifier_mesh = no_modifier_mesh.primitives[0];
                assert.ok('targets' in primitive_no_modifier_mesh);

              });

<<<<<<< HEAD
=======
              it('exports mesh instances', function() {
                let gltfPath = path.resolve(outDirPath, '25_mesh_instances.gltf');
                const asset = JSON.parse(fs.readFileSync(gltfPath));
                const original = asset.nodes.find(node => node.name === 'original');
                const original_instance = asset.nodes.find(node => node.name === 'original_instance');
                const with_object_material = asset.nodes.find(node => node.name === 'with_object_material');
                const with_object_material_other = asset.nodes.find(node => node.name === 'with_object_material_other');
                const modifier_1 = asset.nodes.find(node => node.name === 'modifier_1');
                const modifier_2 = asset.nodes.find(node => node.name === 'modifier_2');
                const skined_1 = asset.nodes.find(node => node.name === 'skined_1');
                const skined_2 = asset.nodes.find(node => node.name === 'skined_2');

                assert.strictEqual(original.mesh, original_instance.mesh);
                assert.strictEqual(original.mesh, original_instance.mesh);
                assert.notEqual(original.mesh, with_object_material.mesh);
                assert.notEqual(original.mesh, with_object_material_other.mesh);
                assert.notEqual(with_object_material.mesh, with_object_material_other.mesh);
                assert.strictEqual(asset.meshes[original.mesh].primitives[0].indices, asset.meshes[with_object_material.mesh].primitives[0].indices)
                assert.strictEqual(asset.meshes[original.mesh].primitives[0].attributes['POSITION'], asset.meshes[with_object_material.mesh].primitives[0].attributes['POSITION'])
                assert.strictEqual(asset.meshes[original.mesh].primitives[0].attributes['TEXCOORD_0'], asset.meshes[with_object_material.mesh].primitives[0].attributes['TEXCOORD_0'])
                assert.strictEqual(asset.meshes[original.mesh].primitives[0].attributes['NORMAL'], asset.meshes[with_object_material.mesh].primitives[0].attributes['NORMAL'])
                assert.strictEqual(asset.meshes[original.mesh].primitives[0].indices, asset.meshes[with_object_material_other.mesh].primitives[0].indices)
                assert.strictEqual(asset.meshes[original.mesh].primitives[0].attributes['POSITION'], asset.meshes[with_object_material_other.mesh].primitives[0].attributes['POSITION'])
                assert.strictEqual(asset.meshes[original.mesh].primitives[0].attributes['TEXCOORD_0'], asset.meshes[with_object_material_other.mesh].primitives[0].attributes['TEXCOORD_0'])
                assert.strictEqual(asset.meshes[original.mesh].primitives[0].attributes['NORMAL'], asset.meshes[with_object_material_other.mesh].primitives[0].attributes['NORMAL'])
                assert.strictEqual(original.mesh, modifier_1.mesh);
                assert.strictEqual(original.mesh, modifier_2.mesh);
                assert.notEqual(original.mesh, skined_1.mesh);
                assert.notEqual(original.mesh, skined_2.mesh);

              });

              it('exports mesh instances apply modifier', function() {
                let gltfPath = path.resolve(outDirPath, '25_mesh_instances_apply_modifier.gltf');
                const asset = JSON.parse(fs.readFileSync(gltfPath));
                const original = asset.nodes.find(node => node.name === 'original');
                const original_instance = asset.nodes.find(node => node.name === 'original_instance');
                const with_object_material = asset.nodes.find(node => node.name === 'with_object_material');
                const with_object_material_other = asset.nodes.find(node => node.name === 'with_object_material_other');
                const modifier_1 = asset.nodes.find(node => node.name === 'modifier_1');
                const modifier_2 = asset.nodes.find(node => node.name === 'modifier_2');
                const skined_1 = asset.nodes.find(node => node.name === 'skined_1');
                const skined_2 = asset.nodes.find(node => node.name === 'skined_2');

                assert.strictEqual(original.mesh, original_instance.mesh);
                assert.strictEqual(original.mesh, original_instance.mesh);
                assert.notEqual(original.mesh, with_object_material.mesh);
                assert.notEqual(original.mesh, with_object_material_other.mesh);
                assert.notEqual(with_object_material.mesh, with_object_material_other.mesh);
                assert.strictEqual(asset.meshes[original.mesh].primitives[0].indices, asset.meshes[with_object_material.mesh].primitives[0].indices)
                assert.strictEqual(asset.meshes[original.mesh].primitives[0].attributes['POSITION'], asset.meshes[with_object_material.mesh].primitives[0].attributes['POSITION'])
                assert.strictEqual(asset.meshes[original.mesh].primitives[0].attributes['TEXCOORD_0'], asset.meshes[with_object_material.mesh].primitives[0].attributes['TEXCOORD_0'])
                assert.strictEqual(asset.meshes[original.mesh].primitives[0].attributes['NORMAL'], asset.meshes[with_object_material.mesh].primitives[0].attributes['NORMAL'])
                assert.strictEqual(asset.meshes[original.mesh].primitives[0].indices, asset.meshes[with_object_material_other.mesh].primitives[0].indices)
                assert.strictEqual(asset.meshes[original.mesh].primitives[0].attributes['POSITION'], asset.meshes[with_object_material_other.mesh].primitives[0].attributes['POSITION'])
                assert.strictEqual(asset.meshes[original.mesh].primitives[0].attributes['TEXCOORD_0'], asset.meshes[with_object_material_other.mesh].primitives[0].attributes['TEXCOORD_0'])
                assert.strictEqual(asset.meshes[original.mesh].primitives[0].attributes['NORMAL'], asset.meshes[with_object_material_other.mesh].primitives[0].attributes['NORMAL'])
                assert.notEqual(original.mesh, modifier_1.mesh);
                assert.notEqual(original.mesh, modifier_2.mesh);
                assert.notEqual(original.mesh, skined_1.mesh);
                assert.notEqual(original.mesh, skined_2.mesh);

                });

>>>>>>> 8ccd4530
              it('exports factor', function() {
                let gltfPath = path.resolve(outDirPath, '01_factors.gltf');
                const asset = JSON.parse(fs.readFileSync(gltfPath));
                const mat = asset.materials[0];
                const pbr = mat.pbrMetallicRoughness;

                assert.equalEpsilonArray(mat.extensions['KHR_materials_sheen']["sheenColorFactor"], [0.1, 0.2, 0.3]);
                assert.equalEpsilon(mat.extensions['KHR_materials_sheen']["sheenRoughnessFactor"], 0.5);
                assert.equalEpsilonArray(pbr.baseColorFactor, [0.5, 0.6, 0.7, 0.123]);
                assert.equalEpsilon(mat.extensions['KHR_materials_clearcoat']["clearcoatFactor"], 0.234);
                assert.equalEpsilon(mat.extensions['KHR_materials_clearcoat']["clearcoatRoughnessFactor"], 0.345);
                assert.equalEpsilon(mat.extensions['KHR_materials_transmission']["transmissionFactor"], 0.36);
                assert.equalEpsilonArray(mat.emissiveFactor, [0.4, 0.5, 0.6]);
                assert.equalEpsilon(pbr.metallicFactor, 0.2);
                assert.equalEpsilon(pbr.roughnessFactor, 0.3);
                assert.equalEpsilon(mat.extensions['KHR_materials_volume']["thicknessFactor"], 0.9);
                assert.equalEpsilon(mat.extensions['KHR_materials_specular']["specularFactor"], 0.25);
                assert.equalEpsilonArray(mat.extensions['KHR_materials_specular']["specularColorFactor"], [0.7, 0.6, 0.5]);

              });

              it('exports SK / SK anim', function() {
                let gltfPath_1 = path.resolve(outDirPath, '28_shapekeys_anim.gltf');
                const asset_1 = JSON.parse(fs.readFileSync(gltfPath_1));
                var anim_mesh = asset_1.meshes[asset_1.nodes.filter(m => m.name === 'AnimCube')[0].mesh];
                var driven_mesh = asset_1.meshes[asset_1.nodes.filter(m => m.name === 'DrivenCube')[0].mesh];

                assert.ok('weights' in anim_mesh);
                assert.ok('weights' in driven_mesh);

                assert.ok('targetNames' in anim_mesh['extras']);
                assert.ok('targetNames' in driven_mesh['extras']);

                assert.ok('targets' in anim_mesh.primitives[0]);
                assert.ok('targets' in driven_mesh.primitives[0]);

                assert.strictEqual(asset_1.animations[0].channels[0].target.path, 'weights');
                assert.strictEqual(asset_1.animations[1].channels[3].target.path, 'weights');

                let gltfPath_2 = path.resolve(outDirPath, '28_shapekeys_no_sk_anim_export.gltf');
                const asset_2 = JSON.parse(fs.readFileSync(gltfPath_2));
                anim_mesh = asset_2.meshes[asset_2.nodes.filter(m => m.name === 'AnimCube')[0].mesh];
                driven_mesh = asset_2.meshes[asset_2.nodes.filter(m => m.name === 'DrivenCube')[0].mesh];

                assert.ok('weights' in anim_mesh);
                assert.ok('weights' in driven_mesh);

                assert.ok('targetNames' in anim_mesh['extras']);
                assert.ok('targetNames' in driven_mesh['extras']);

                assert.ok('targets' in anim_mesh.primitives[0]);
                assert.ok('targets' in driven_mesh.primitives[0]);

                assert.strictEqual(asset_2.animations.length, 1);
                assert.strictEqual(asset_2.animations[0].channels.length, 3);

                let gltfPath_3 = path.resolve(outDirPath, '28_shapekeys_no_sk_export.gltf');
                const asset_3 = JSON.parse(fs.readFileSync(gltfPath_3));
                anim_mesh = asset_3.meshes[asset_3.nodes.filter(m => m.name === 'AnimCube')[0].mesh];
                driven_mesh = asset_3.meshes[asset_3.nodes.filter(m => m.name === 'DrivenCube')[0].mesh];

                assert.ok(!('weights' in anim_mesh));
                assert.ok(!('weights' in driven_mesh));

                if("extras" in anim_mesh) {
                    assert.ok(!('targetNames' in anim_mesh['extras']));
                }
                if("extras" in driven_mesh) {
                    assert.ok(!('targetNames' in driven_mesh['extras']));
                }

                assert.ok(!('targets' in anim_mesh.primitives[0]));
                assert.ok(!('targets' in driven_mesh.primitives[0]));

                assert.strictEqual(asset_2.animations.length, 1);
                assert.strictEqual(asset_2.animations[0].channels.length, 3);

              });


              it('exports using armature rest pose', function() {
                let gltfPath_1 = path.resolve(outDirPath, '29_armature_use_current_pose.gltf');
                var asset = JSON.parse(fs.readFileSync(gltfPath_1));
                var cube = asset.nodes.filter(m => m.name === 'Bone')[0]
                assert.ok('rotation' in cube);

                let gltfPath_2 = path.resolve(outDirPath, '29_armature_use_rest_pose.gltf');
                asset = JSON.parse(fs.readFileSync(gltfPath_2));
                cube = asset.nodes.filter(m => m.name === 'Bone')[0]
                assert.ok(!('rotation' in cube));

              });
        });
    });
});

describe('Importer / Exporter (Roundtrip)', function() {
    blenderVersions.forEach(function(blenderVersion) {
        let variants = [
            ['', ''],
            ['_glb', '--glb']
        ];

        variants.forEach(function(variant) {
            const args = variant[1];
            describe(blenderVersion + '_roundtrip' + variant[0], function() {
                let dirs = fs.readdirSync('roundtrip');
                dirs.forEach((dir) => {
                    if (!fs.statSync('roundtrip/' + dir).isDirectory())
                        return;

                    it(dir, function(done) {
                        let outDirName = 'out' + blenderVersion + variant[0];
                        let gltfSrcPath = `roundtrip/${dir}/${dir}.gltf`;
                        let ext = args.indexOf('--glb') === -1 ? '.gltf' : '.glb';
                        let outDirPath = path.resolve(OUT_PREFIX, 'roundtrip', dir, outDirName);
                        let gltfDstPath = path.resolve(outDirPath, `${dir}${ext}`);
                        let gltfOptionsPath = `roundtrip/${dir}/${dir}_options.txt`;
                        let gltfnovalidatorPath = `roundtrip/${dir}/${dir}_noval.txt`;
                        let options = args;
                        if (fs.existsSync(gltfOptionsPath)) {
                            options += ' ' + fs.readFileSync(gltfOptionsPath).toString().replace(/\r?\n|\r/g, '');
                        }
                        // return done(); // uncomment to not roundtrip all files
                        blenderRoundtripGltf(blenderVersion, gltfSrcPath, outDirPath, (error) => {
                            if (error)
                                return done(error);

                            validateGltf(gltfSrcPath, (error, gltfSrcReport) => {
                                if (error)
                                    return done(error);

                                validateGltf(gltfDstPath, (error, gltfDstReport) => {
                                    if (error)
                                        return done(error);

                                    let reduceKeys = function(raw, allowed) {
                                        return Object.keys(raw)
                                            .filter(key => allowed.includes(key))
                                            .reduce((obj, key) => {
                                                obj[key] = raw[key];
                                                return obj;
                                            }, {});
                                    };

                                    let srcInfo = reduceKeys(gltfSrcReport.info, validator_info_keys);
                                    let dstInfo = reduceKeys(gltfDstReport.info, validator_info_keys);

                                    if (!fs.existsSync(gltfnovalidatorPath)) {
                                        try {
                                            assert.deepStrictEqual(dstInfo, srcInfo);
                                        } catch (ex) {
                                            done(new Error("Validation summary mismatch.\nExpected summary:\n" +
                                                JSON.stringify(srcInfo, null, '  ') +
                                                "\n\nActual summary:\n" + JSON.stringify(dstInfo, null, '  ')));
                                            return;
                                        }
                                    }

                                    done();
                                });
                            });
                        }, options);
                    });
                });
            });
        });

        describe(blenderVersion + '_roundtrip_results', function() {
            let outDirName = 'out' + blenderVersion;

            it('roundtrips alpha blend mode', function() {
                let dir = '01_alpha_blend';
                let outDirPath = path.resolve(OUT_PREFIX, 'roundtrip', dir, outDirName);
                let gltfPath = path.resolve(outDirPath, dir + '.gltf');
                const asset = JSON.parse(fs.readFileSync(gltfPath));

                assert.strictEqual(asset.materials.length, 2);

                const opaqueMaterials = asset.materials.filter(m => m.name === 'Cube');
                assert.strictEqual(opaqueMaterials.length, 1);
                assert.strictEqual(opaqueMaterials[0].alphaMode, undefined);

                const blendedMaterials = asset.materials.filter(m => m.name === 'Transparent_Plane');
                assert.strictEqual(blendedMaterials.length, 1);
                assert.strictEqual(blendedMaterials[0].alphaMode, 'BLEND');
            });

            it('roundtrips alpha mask mode', function() {
                let dir = '01_alpha_mask';
                let outDirPath = path.resolve(OUT_PREFIX, 'roundtrip', dir, outDirName);
                let gltfPath = path.resolve(outDirPath, dir + '.gltf');
                const asset = JSON.parse(fs.readFileSync(gltfPath));

                assert.strictEqual(asset.materials.length, 1);
                assert.strictEqual(asset.materials[0].alphaMode, 'MASK');
                assert.equalEpsilon(asset.materials[0].alphaCutoff, 0.42);
            });

            it('roundtrips the doubleSided flag', function() {
                let dir = '01_single_vs_double_sided';
                let outDirPath = path.resolve(OUT_PREFIX, 'roundtrip', dir, outDirName);
                let gltfPath = path.resolve(outDirPath, dir + '.gltf');
                const asset = JSON.parse(fs.readFileSync(gltfPath));

                assert.strictEqual(asset.materials.length, 2);

                const singleSidedMaterials = asset.materials.filter(m => m.name === 'mat_single');
                assert.strictEqual(singleSidedMaterials.length, 1);
                assert.strictEqual(singleSidedMaterials[0].doubleSided, undefined);

                const doubleSidedMaterials = asset.materials.filter(m => m.name === 'mat_double');
                assert.strictEqual(doubleSidedMaterials.length, 1);
                assert.strictEqual(doubleSidedMaterials[0].doubleSided, true);
            });

            it('roundtrips a morph target animation', function() {
                let dir = '01_morphed_cube';
                let outDirPath = path.resolve(OUT_PREFIX, 'roundtrip', dir, outDirName);
                let gltfPath = path.resolve(outDirPath, dir + '.gltf');
                const asset = JSON.parse(fs.readFileSync(gltfPath));
                assert.strictEqual(asset.animations.length, 1);

                const animation = asset.animations[0];
                assert.strictEqual(animation.channels.length, 1);
                assert.strictEqual(animation.samplers.length, 1);
                assert.strictEqual(animation.channels[0].sampler, 0);
                assert.strictEqual(animation.channels[0].target.path, 'weights');
                assert.strictEqual(animation.samplers[0].interpolation, 'CUBICSPLINE');

                const animatedNode = asset.nodes[animation.channels[0].target.node];
                const animatedMesh = asset.meshes[animatedNode.mesh];
                const targetNames = animatedMesh.extras.targetNames;
                assert.strictEqual(targetNames.length, 2);
                assert.notStrictEqual(targetNames.indexOf('Top'), -1);
                assert.notStrictEqual(targetNames.indexOf('Bottom'), -1);

                let bufferCache = {};
                const inputData = getAccessorData(gltfPath, asset, animation.samplers[0].input, bufferCache);
                const expectedInputData = [0, 1, 2];
                assert.equalEpsilonArray(inputData, expectedInputData);

                const outputData = getAccessorData(gltfPath, asset, animation.samplers[0].output, bufferCache);
                const expectedOutputData = [0, 0, 0, 0, 0, 0, 0, 0, 1, 1, 0, 0, 0, 0, 0, 0, 0, 0];
                assert.equalEpsilonArray(outputData, expectedOutputData);
            });

            it('roundtrips a base color', function() {
                let dir = '01_principled_material';
                let outDirPath = path.resolve(OUT_PREFIX, 'roundtrip', dir, outDirName);
                let gltfPath = path.resolve(outDirPath, dir + '.gltf');
                const asset = JSON.parse(fs.readFileSync(gltfPath));

                assert.strictEqual(asset.materials.length, 1);
                const textureIndex = asset.materials[0].pbrMetallicRoughness.baseColorTexture.index;
                const imageIndex = asset.textures[textureIndex].source;

                assert.strictEqual(asset.images[imageIndex].uri, '01_principled_baseColor.png');
                assert(fs.existsSync(path.resolve(outDirPath, '01_principled_baseColor.png')));
            });

            it('roundtrips a normal map', function() {
                let dir = '01_principled_material';
                let outDirPath = path.resolve(OUT_PREFIX, 'roundtrip', dir, outDirName);
                let gltfPath = path.resolve(outDirPath, dir + '.gltf');
                const asset = JSON.parse(fs.readFileSync(gltfPath));

                assert.strictEqual(asset.materials.length, 1);
                const textureIndex = asset.materials[0].normalTexture.index;
                const imageIndex = asset.textures[textureIndex].source;

                assert.strictEqual(asset.images[imageIndex].uri, '01_principled_normal.png');
                assert(fs.existsSync(path.resolve(outDirPath, '01_principled_normal.png')));
            });

            it('roundtrips an emissive map', function() {
                let dir = '01_principled_material';
                let outDirPath = path.resolve(OUT_PREFIX, 'roundtrip', dir, outDirName);
                let gltfPath = path.resolve(outDirPath, dir + '.gltf');
                const asset = JSON.parse(fs.readFileSync(gltfPath));

                assert.strictEqual(asset.materials.length, 1);
                const textureIndex = asset.materials[0].emissiveTexture.index;
                const imageIndex = asset.textures[textureIndex].source;

                assert.strictEqual(asset.images[imageIndex].uri, '01_principled_emissive.png');
                assert.deepStrictEqual(asset.materials[0].emissiveFactor, [1, 1, 1]);
                assert(fs.existsSync(path.resolve(outDirPath, '01_principled_emissive.png')));
            });

            it('roundtrips an OcclusionRoughnessMetallic texture', function() {
                let dir = '08_combine_orm';
                let outDirPath = path.resolve(OUT_PREFIX, 'roundtrip', dir, outDirName);

                assert(fs.existsSync(path.resolve(outDirPath, '08_tiny-box-rgb.png')));
            });

            it('references the OcclusionRoughnessMetallic texture', function() {
                let dir = '08_combine_orm';
                let outDirPath = path.resolve(OUT_PREFIX, 'roundtrip', dir, outDirName);
                let gltfPath = path.resolve(outDirPath, dir + '.gltf');
                const asset = JSON.parse(fs.readFileSync(gltfPath));

                assert.strictEqual(asset.materials.length, 1);
                assert.strictEqual(asset.materials[0].occlusionTexture.index, 0);
                assert.strictEqual(asset.materials[0].pbrMetallicRoughness.metallicRoughnessTexture.index, 0);
                assert.strictEqual(asset.textures.length, 1);
                assert.strictEqual(asset.textures[0].source, 0);
                assert.strictEqual(asset.images.length, 1);
                assert.strictEqual(asset.images[0].uri, '08_tiny-box-rgb.png');
            });

            it ('roundtrips occlusion strength', function() {
                let dir = '13_occlusion_strength';
                let outDirPath = path.resolve(OUT_PREFIX, 'roundtrip', dir, outDirName);
                let gltfPath = path.resolve(outDirPath, dir + '.gltf');
                const asset = JSON.parse(fs.readFileSync(gltfPath));

                assert.strictEqual(asset.materials.length, 1);
                assert.equalEpsilon(asset.materials[0].occlusionTexture.strength, 0.25);
            })

            it('roundtrips two different UV maps for the same texture', function() {
                let dir = '12_orm_two_uvmaps';
                let outDirPath = path.resolve(OUT_PREFIX, 'roundtrip', dir, outDirName);
                let gltfPath = path.resolve(outDirPath, dir + '.gltf');
                const asset = JSON.parse(fs.readFileSync(gltfPath));

                assert.strictEqual(asset.materials.length, 1);
                const material = asset.materials[0];
                // Same texture
                assert.strictEqual(material.occlusionTexture.index, 0);
                assert.strictEqual(material.pbrMetallicRoughness.metallicRoughnessTexture.index, 0);
                // Different UVMaps
                assert.strictEqual(material.occlusionTexture.texCoord, 1);
                assert.strictEqual(material.pbrMetallicRoughness.metallicRoughnessTexture.texCoord || 0, 0);
            });

            it('roundtrips baseColorFactor, etc. when used with textures', function() {
                let dir = '11_factors_and_textures';
                let outDirPath = path.resolve(OUT_PREFIX, 'roundtrip', dir, outDirName);
                let gltfPath = path.resolve(outDirPath, dir + '.gltf');
                const asset = JSON.parse(fs.readFileSync(gltfPath));

                assert.strictEqual(asset.materials.length, 1);

                const mat = asset.materials[0];
                const pbr = mat.pbrMetallicRoughness;

                assert.equalEpsilon(mat.emissiveFactor[0], 1);
                assert.equalEpsilon(mat.emissiveFactor[1], 0);
                assert.equalEpsilon(mat.emissiveFactor[2], 0);

                assert.equalEpsilon(pbr.baseColorFactor[0], 0);
                assert.equalEpsilon(pbr.baseColorFactor[1], 1);
                assert.equalEpsilon(pbr.baseColorFactor[2], 0);
                assert.equalEpsilon(pbr.baseColorFactor[3], 0.5);

                assert.equalEpsilon(pbr.metallicFactor, 0.25);
                assert.equalEpsilon(pbr.roughnessFactor, 0.75);
            });

            it('roundtrips unlit base colors', function() {
                let dir = '01_unlit';
                let outDirPath = path.resolve(OUT_PREFIX, 'roundtrip', dir, outDirName);
                let gltfPath = path.resolve(outDirPath, dir + '.gltf');
                const asset = JSON.parse(fs.readFileSync(gltfPath));

                assert.strictEqual(asset.materials.length, 2);

                const orange = asset.materials.find(mat => mat.name === 'Orange');
                assert.ok('KHR_materials_unlit' in orange.extensions);
                assert.equalEpsilon(orange.pbrMetallicRoughness.baseColorFactor[0], 1);
                assert.equalEpsilon(orange.pbrMetallicRoughness.baseColorFactor[1], 0.217637640824031);
                assert.equalEpsilon(orange.pbrMetallicRoughness.baseColorFactor[2], 0);
                assert.equalEpsilon(orange.pbrMetallicRoughness.baseColorFactor[3], 1);

                const blue = asset.materials.find(mat => mat.name === 'Blue');
                assert.ok('KHR_materials_unlit' in blue.extensions);
                assert.equalEpsilon(blue.pbrMetallicRoughness.baseColorFactor[0], 0);
                assert.equalEpsilon(blue.pbrMetallicRoughness.baseColorFactor[1], 0.217637640824031);
                assert.equalEpsilon(blue.pbrMetallicRoughness.baseColorFactor[2], 1);
                assert.equalEpsilon(blue.pbrMetallicRoughness.baseColorFactor[3], 0.5);
            });

            it('roundtrips all texture transforms', function() {
                let dir = '09_texture_transform';
                let outDirPath = path.resolve(OUT_PREFIX, 'roundtrip', dir, outDirName);
                let gltfPath = path.resolve(outDirPath, dir + '.gltf');
                const asset = JSON.parse(fs.readFileSync(gltfPath));

                assert.strictEqual(asset.materials.length, 1);

                const baseTransform = asset.materials[0].pbrMetallicRoughness.baseColorTexture.extensions.KHR_texture_transform;
                assert.equalEpsilon(baseTransform.offset[0], 0.1);
                assert.equalEpsilon(baseTransform.offset[1], 0.2);
                assert.equalEpsilon(baseTransform.rotation, 0.3);
                assert.equalEpsilon(baseTransform.scale[0], 4);
                assert.equalEpsilon(baseTransform.scale[1], 5);

                const mrTransform = asset.materials[0].pbrMetallicRoughness.metallicRoughnessTexture.extensions.KHR_texture_transform;
                assert.equalEpsilon(mrTransform.offset[0], 0.2);
                assert.equalEpsilon(mrTransform.offset[1], 0.3);
                assert.equalEpsilon(mrTransform.rotation, 0.4);
                assert.equalEpsilon(mrTransform.scale[0], 5);
                assert.equalEpsilon(mrTransform.scale[1], 6);

                const normalTransform = asset.materials[0].normalTexture.extensions.KHR_texture_transform;
                assert.equalEpsilon(normalTransform.offset[0], 0.3);
                assert.equalEpsilon(normalTransform.offset[1], 0.4);
                assert.equalEpsilon(normalTransform.rotation, 0.5);
                assert.equalEpsilon(normalTransform.scale[0], 6);
                assert.equalEpsilon(normalTransform.scale[1], 7);

                const occlusionTransform = asset.materials[0].occlusionTexture.extensions.KHR_texture_transform;
                assert.equalEpsilon(occlusionTransform.offset[0], 0.2);
                assert.equalEpsilon(occlusionTransform.offset[1], 0.3);
                assert.equalEpsilon(occlusionTransform.rotation, 0.4);
                assert.equalEpsilon(occlusionTransform.scale[0], 5);
                assert.equalEpsilon(occlusionTransform.scale[1], 6);

                const emissiveTransform = asset.materials[0].emissiveTexture.extensions.KHR_texture_transform;
                assert.equalEpsilon(emissiveTransform.offset[0], 0.5);
                assert.equalEpsilon(emissiveTransform.offset[1], 0.6);
                assert.equalEpsilon(emissiveTransform.rotation, 0.7);
                assert.equalEpsilon(emissiveTransform.scale[0], 8);
                assert.equalEpsilon(emissiveTransform.scale[1], 9);
            });

            it('roundtrips UNSIGNED_SHORT when count is 65535', function() {
                let dir = '01_vertex_count_16bit';
                let outDirPath = path.resolve(OUT_PREFIX, 'roundtrip', dir, outDirName);
                let gltfPath = path.resolve(outDirPath, dir + '.gltf');
                const asset = JSON.parse(fs.readFileSync(gltfPath));

                assert.strictEqual(asset.meshes.length, 1);
                assert.strictEqual(asset.meshes[0].primitives.length, 1);

                const primitive = asset.meshes[0].primitives[0];

                // There are 65535 vertices, numbered 0 to 65534, avoiding the
                // primitive restart value at 65535 (the highest 16-bit unsigned integer value).
                assert.strictEqual(asset.accessors[primitive.attributes.POSITION].count, 65535);

                // The indices componentType should be 5123 (UNSIGNED_SHORT).
                assert.strictEqual(asset.accessors[primitive.indices].componentType, 5123);
            });

            it('roundtrips UNSIGNED_INT when count is 65536', function() {
                let dir = '01_vertex_count_32bit';
                let outDirPath = path.resolve(OUT_PREFIX, 'roundtrip', dir, outDirName);
                let gltfPath = path.resolve(outDirPath, dir + '.gltf');
                const asset = JSON.parse(fs.readFileSync(gltfPath));

                assert.strictEqual(asset.meshes.length, 1);
                assert.strictEqual(asset.meshes[0].primitives.length, 1);

                const primitive = asset.meshes[0].primitives[0];

                // There are 65536 vertices, numbered 0 to 65535.  Because of the primitive
                // restart value, 32-bit indicies are required at this point and beyond.
                assert.strictEqual(asset.accessors[primitive.attributes.POSITION].count, 65536);

                // The indices componentType should be 5125 (UNSIGNED_INT).
                assert.strictEqual(asset.accessors[primitive.indices].componentType, 5125);
            });

            it('roundtrips some custom normals', function() {
                let dir = '10_custom_normals';
                let outDirPath = path.resolve(OUT_PREFIX, 'roundtrip', dir, outDirName);
                let gltfPath = path.resolve(outDirPath, dir + '.gltf');
                const asset = JSON.parse(fs.readFileSync(gltfPath));
                assert.strictEqual(asset.meshes.length, 2);

                let bufferCache = {};

                const angleCubeMesh = asset.meshes.filter(m => m.name === 'AngleCube')[0];
                const flatNormals = angleCubeMesh.primitives[0].attributes.NORMAL;
                const flatNormalData = getAccessorData(gltfPath, asset, flatNormals, bufferCache);
                const flatNormalHash = buildVectorHash(flatNormalData);

                // In this mesh, the beveled cube has various angled edges.
                // Several are not axis-aligned.
                const expectedFlatNormalHash = {
                    "0.000,1.000,0.000": 4,
                    "-1.000,0.000,0.000": 4,
                    "0.000,0.000,-1.000": 4,
                    "0.000,-1.000,0.000": 4,
                    "1.000,0.000,0.000": 4,
                    "0.577,-0.577,0.577": 3,
                    "0.577,0.577,0.577": 3,
                    "0.577,-0.577,-0.577": 3,
                    "0.577,0.577,-0.577": 3,
                    "-0.577,-0.577,0.577": 3,
                    "-0.577,0.577,0.577": 3,
                    "-0.577,-0.577,-0.577": 3,
                    "-0.577,0.577,-0.577": 3,
                    "-0.707,0.707,0.000": 4,
                    "0.000,0.707,0.707": 4,
                    "0.707,0.000,0.707": 4,
                    "-0.707,0.000,-0.707": 4,
                    "0.707,0.000,-0.707": 4,
                    "-0.707,0.000,0.707": 4,
                    "0.000,-0.707,-0.707": 4,
                    "0.707,-0.707,0.000": 4,
                    "0.000,0.707,-0.707": 4,
                    "-0.707,-0.707,0.000": 4,
                    "0.000,-0.707,0.707": 4,
                    "0.707,0.707,0.000": 4,
                    "0.000,0.000,1.000": 4
                };
                assert.deepStrictEqual(flatNormalHash, expectedFlatNormalHash);

                const smoothCubeMesh = asset.meshes.filter(m => m.name === 'SmoothCube')[0];
                const customNormals = smoothCubeMesh.primitives[0].attributes.NORMAL;
                const customNormalData = getAccessorData(gltfPath, asset, customNormals, bufferCache);
                const customNormalHash = buildVectorHash(customNormalData);

                // In this mesh, the beveled cube has custom normals that are all
                // axis-aligned to the nearest cube face.
                const expectedCustomNormalHash = {
                    "0.000,1.000,0.000": 16,
                    "-1.000,0.000,0.000": 16,
                    "0.000,0.000,-1.000": 16,
                    "0.000,-1.000,0.000": 16,
                    "1.000,0.000,0.000": 16,
                    "0.000,0.000,1.000": 16
                };
                assert.deepStrictEqual(customNormalHash, expectedCustomNormalHash);
            });

            it('roundtrips animation names', function() {
                let dir = '07_nla-anim';
                let outDirPath = path.resolve(OUT_PREFIX, 'roundtrip', dir, outDirName);
                let gltfPath = path.resolve(outDirPath, dir + '.gltf');
                const asset = JSON.parse(fs.readFileSync(gltfPath));

                const expectedAnimNames = ["Action2", "Action1", "Action3"];
                const animNames = asset.animations.map(anim => anim.name);
                assert.deepStrictEqual(animNames.sort(), expectedAnimNames.sort());
            });

            it('roundtrips texture wrap modes', function() {
                let dir = '13_texture_wrapping';
                let outDirPath = path.resolve(OUT_PREFIX, 'roundtrip', dir, outDirName);
                let gltfPath = path.resolve(outDirPath, dir + '.gltf');
                const asset = JSON.parse(fs.readFileSync(gltfPath));

                const materials = asset.materials;
                assert.deepStrictEqual(materials.length, 2);

                const mat1 = materials.find(mat => mat.name == 'Mirror x Mirror');
                const tex1 = asset.textures[mat1.pbrMetallicRoughness.baseColorTexture.index];
                const samp1 = asset.samplers[tex1.sampler];
                assert.deepStrictEqual(samp1.wrapS, 33648);  // MIRRORED_REPEAT
                assert.deepStrictEqual(samp1.wrapT, 33648);  // MIRRORED_REPEAT

                const mat2 = materials.find(mat => mat.name == 'Repeat x Clamp');
                const tex2 = asset.textures[mat2.pbrMetallicRoughness.baseColorTexture.index];
                const samp2 = asset.samplers[tex2.sampler];
                assert.deepStrictEqual(samp2.wrapS || 10497, 10497);  // REPEAT
                assert.deepStrictEqual(samp2.wrapT, 33071);  // CLAMP_TO_EDGE
            });

            it('roundtrips emissive/emissive_strength', function() {
                let dir = '14_emission_strength';
                let outDirPath = path.resolve(OUT_PREFIX, 'roundtrip', dir, outDirName);
                let gltfPath = path.resolve(outDirPath, dir + '.gltf');
                const asset = JSON.parse(fs.readFileSync(gltfPath));

                assert.strictEqual(asset.materials.length, 18);

                const SpecGloss = asset.materials.filter(m => m.name === "SpecGloss");

                const SpecGlossEmissive = asset.materials.filter(m => m.name === "SpecGlossEmissive")[0];
                assert.equalEpsilonArray(SpecGlossEmissive.emissiveFactor, [0.2, 0.1, 0.0]);

                const SpecGlossEmissiveGray = asset.materials.filter(m => m.name === "SpecGlossEmissiveGray")[0];
                assert.equalEpsilonArray(SpecGlossEmissiveGray.emissiveFactor, [0.3, 0.3, 0.3]);

                const SpecGlossEmissiveGrayStrength = asset.materials.filter(m => m.name === "SpecGlossEmissiveGrayStrength")[0];
                assert.equalEpsilon(SpecGlossEmissiveGrayStrength.extensions["KHR_materials_emissive_strength"]["emissiveStrength"], 4.5);

                const SpecGlossEmissiveStrength = asset.materials.filter(m => m.name === "SpecGlossEmissiveStrength")[0];
                assert.equalEpsilonArray(SpecGlossEmissiveStrength.emissiveFactor, [1.0, 0.88888888, 0.7777777777]);
                assert.equalEpsilon(SpecGlossEmissiveStrength.extensions["KHR_materials_emissive_strength"]["emissiveStrength"], 4.5);

                const pbrMetallicRoughness = asset.materials.filter(m => m.name === "pbrMetallicRoughness")[0];

                const pbrEmissive = asset.materials.filter(m => m.name === "pbrEmissive")[0];
                assert.equalEpsilonArray(pbrEmissive.emissiveFactor, [0.9, 0.8, 0.7]);

                const pbrEmissiveGray = asset.materials.filter(m => m.name === "pbrEmissiveGray")[0];
                assert.equalEpsilonArray(pbrEmissiveGray.emissiveFactor, [0.9, 0.9, 0.9]);

                const pbrEmissiveGrayStrength = asset.materials.filter(m => m.name === "pbrEmissiveGrayStrength")[0];
                assert.equalEpsilonArray(pbrEmissiveGrayStrength.emissiveFactor, [1.0, 1.0, 1.0]);
                assert.equalEpsilon(pbrEmissiveGrayStrength.extensions["KHR_materials_emissive_strength"]["emissiveStrength"], 4.5);

                const pbrEmissiveStrength = asset.materials.filter(m => m.name === "pbrEmissiveStrength")[0];
                assert.equalEpsilonArray(pbrEmissiveStrength.emissiveFactor, [1.0, 0.88888888, 0.7777777777]);
                assert.equalEpsilon(pbrEmissiveStrength.extensions["KHR_materials_emissive_strength"]["emissiveStrength"], 4.5);

                const pbrEmissiveStrengthTexture = asset.materials.filter(m => m.name === "pbrEmissiveStrengthTexture")[0];
                assert.equalEpsilonArray(pbrEmissiveStrengthTexture.emissiveFactor, [1.0, 0.88888888, 0.7777777777]);
                assert.equalEpsilon(pbrEmissiveStrengthTexture.extensions["KHR_materials_emissive_strength"]["emissiveStrength"], 4.5);

                const pbrEmissiveGrayStrengthTexture = asset.materials.filter(m => m.name === "pbrEmissiveGrayStrengthTexture")[0];
                assert.equalEpsilonArray(pbrEmissiveGrayStrengthTexture.emissiveFactor, [1.0, 1.0, 1.0]);
                assert.equalEpsilon(pbrEmissiveGrayStrengthTexture.extensions["KHR_materials_emissive_strength"]["emissiveStrength"], 4.5);

                const pbrEmissiveTexture = asset.materials.filter(m => m.name === "pbrEmissiveTexture")[0];
                assert.equalEpsilonArray(pbrEmissiveTexture.emissiveFactor, [0.9, 0.8, 0.7]);

                const pbrEmissiveGrayTexture = asset.materials.filter(m => m.name === "pbrEmissiveGrayTexture")[0];
                assert.equalEpsilonArray(pbrEmissiveGrayTexture.emissiveFactor, [0.9, 0.9, 0.9]);

                const SpecGlossEmissiveTexture = asset.materials.filter(m => m.name === "SpecGlossEmissiveTexture")[0];
                assert.equalEpsilonArray(SpecGlossEmissiveTexture.emissiveFactor, [0.9, 0.8, 0.7]);

                const SpecGlossEmissiveGrayTexture = asset.materials.filter(m => m.name === "SpecGlossEmissiveGrayTexture")[0];
                assert.equalEpsilonArray(SpecGlossEmissiveGrayTexture.emissiveFactor, [0.9, 0.9, 0.9]);

                const SpecGlossEmissiveGrayStrengthTexture = asset.materials.filter(m => m.name === "SpecGlossEmissiveGrayStrengthTexture")[0];
                assert.equalEpsilonArray(SpecGlossEmissiveGrayStrengthTexture.emissiveFactor, [1.0, 1.0, 1.0]);
                assert.equalEpsilon(SpecGlossEmissiveGrayStrengthTexture.extensions["KHR_materials_emissive_strength"]["emissiveStrength"], 4.5);

                const SpecGlossEmissiveStrengthTexture = asset.materials.filter(m => m.name === "SpecGlossEmissiveStrengthTexture")[0];
                assert.equalEpsilonArray(SpecGlossEmissiveStrengthTexture.emissiveFactor, [1.0, 0.88888888, 0.7777777777]);
                assert.equalEpsilon(SpecGlossEmissiveStrengthTexture.extensions["KHR_materials_emissive_strength"]["emissiveStrength"], 4.5);

            });

            it('roundtrips transmission', function() {
                let dir = '15_transmission';
                let outDirPath = path.resolve(OUT_PREFIX, 'roundtrip', dir, outDirName);
                let gltfPath = path.resolve(outDirPath, dir + '.gltf');
                const asset = JSON.parse(fs.readFileSync(gltfPath));

                assert.strictEqual(asset.materials.length, 5);

                const pbr = asset.materials.filter(m => m.name === "pbr")[0];

                const transmissionFactor = asset.materials.filter(m => m.name === "transmissionFactor")[0];
                assert.equalEpsilon(transmissionFactor.extensions["KHR_materials_transmission"]["transmissionFactor"], 0.8);

                const transmissionTexture = asset.materials.filter(m => m.name === "transmissionTexture")[0];
                assert.equalEpsilon(transmissionTexture.extensions["KHR_materials_transmission"]["transmissionFactor"], 1.0);
                assert.ok(transmissionTexture.extensions["KHR_materials_transmission"]["transmissionTexture"]["index"] <= 1);

                const transmissionFactorTexture = asset.materials.filter(m => m.name === "transmissionFactorTexture")[0];
                assert.equalEpsilon(transmissionFactorTexture.extensions["KHR_materials_transmission"]["transmissionFactor"], 0.7);
                assert.ok(transmissionFactorTexture.extensions["KHR_materials_transmission"]["transmissionTexture"]["index"] <= 1);

            });

            it('roundtrips volume', function() {
                let dir = '16_volume';
                let outDirPath = path.resolve(OUT_PREFIX, 'roundtrip', dir, outDirName);
                let gltfPath = path.resolve(outDirPath, dir + '.gltf');
                const asset = JSON.parse(fs.readFileSync(gltfPath));

                assert.strictEqual(asset.materials.length, 20);

                const thickness_025 = asset.materials.filter(m => m.name === "R2_ThicknessFac_0.25")[0];
                assert.equalEpsilon(thickness_025.extensions['KHR_materials_volume']["thicknessFactor"], 0.25);
                assert.equalEpsilon(thickness_025.extensions['KHR_materials_volume']["attenuationDistance"], 1.0);
                assert.equalEpsilonArray(thickness_025.extensions['KHR_materials_volume']["attenuationColor"], [0.1, 0.5, 0.9]);
                assert.ok(!("thicknessTexture" in thickness_025.extensions['KHR_materials_volume']));

                const thickness_050 = asset.materials.filter(m => m.name === "R2_ThicknessFac_0.50")[0];
                assert.equalEpsilon(thickness_050.extensions['KHR_materials_volume']["thicknessFactor"], 0.5);
                assert.equalEpsilon(thickness_050.extensions['KHR_materials_volume']["attenuationDistance"], 1.0);
                assert.equalEpsilonArray(thickness_050.extensions['KHR_materials_volume']["attenuationColor"], [0.1, 0.5, 0.9]);
                assert.ok(!("thicknessTexture" in thickness_050.extensions['KHR_materials_volume']));

                const thickness_10 = asset.materials.filter(m => m.name === "R2_and_R4_ThicknessFac_1.0")[0];
                assert.equalEpsilon(thickness_10.extensions['KHR_materials_volume']["thicknessFactor"], 1.0);
                assert.equalEpsilon(thickness_10.extensions['KHR_materials_volume']["attenuationDistance"], 1.0);
                assert.equalEpsilonArray(thickness_10.extensions['KHR_materials_volume']["attenuationColor"], [0.1, 0.5, 0.9]);
                assert.ok(!("thicknessTexture" in thickness_10.extensions['KHR_materials_volume']));

                const thickness_15 = asset.materials.filter(m => m.name === "R2_ThicknessFac_1.5")[0];
                assert.equalEpsilon(thickness_15.extensions['KHR_materials_volume']["thicknessFactor"], 1.5);
                assert.equalEpsilon(thickness_15.extensions['KHR_materials_volume']["attenuationDistance"], 1.0);
                assert.equalEpsilonArray(thickness_15.extensions['KHR_materials_volume']["attenuationColor"], [0.1, 0.5, 0.9]);
                assert.ok(!("thicknessTexture" in thickness_15.extensions['KHR_materials_volume']));

                const thickness_20 = asset.materials.filter(m => m.name === "R2_ThicknessFac_2.0")[0];
                assert.equalEpsilon(thickness_20.extensions['KHR_materials_volume']["thicknessFactor"], 2.0);
                assert.equalEpsilon(thickness_20.extensions['KHR_materials_volume']["attenuationDistance"], 1.0);
                assert.equalEpsilonArray(thickness_20.extensions['KHR_materials_volume']["attenuationColor"], [0.1, 0.5, 0.9]);
                assert.ok(!("thicknessTexture" in thickness_20.extensions['KHR_materials_volume']));

                const tick_2_text = asset.materials.filter(m => m.name === "R3_ThicknessTex_Mat")[0];
                assert.equalEpsilon(tick_2_text.extensions['KHR_materials_volume']["thicknessFactor"], 2);
                assert.equalEpsilon(tick_2_text.extensions['KHR_materials_volume']["attenuationDistance"], 1.0);
                assert.equalEpsilonArray(tick_2_text.extensions['KHR_materials_volume']["attenuationColor"], [0.1, 0.5, 0.9]);
                assert.ok("thicknessTexture" in tick_2_text.extensions['KHR_materials_volume']);

                const dist_025 = asset.materials.filter(m => m.name === "R5_Attenuation_0.25")[0];
                assert.equalEpsilon(dist_025.extensions['KHR_materials_volume']["thicknessFactor"], 1);
                assert.equalEpsilon(dist_025.extensions['KHR_materials_volume']["attenuationDistance"], 4.0);
                assert.equalEpsilonArray(dist_025.extensions['KHR_materials_volume']["attenuationColor"], [0.1, 0.5, 0.9]);
                assert.ok(!("thicknessTexture" in dist_025.extensions['KHR_materials_volume']));

                const dist_05 = asset.materials.filter(m => m.name === "R5_Attenuation_0.50")[0];
                assert.equalEpsilon(dist_05.extensions['KHR_materials_volume']["thicknessFactor"], 1);
                assert.equalEpsilon(dist_05.extensions['KHR_materials_volume']["attenuationDistance"], 2.0);
                assert.equalEpsilonArray(dist_05.extensions['KHR_materials_volume']["attenuationColor"], [0.1, 0.5, 0.9]);
                assert.ok(!("thicknessTexture" in dist_05.extensions['KHR_materials_volume']));

                const dist_10 = asset.materials.filter(m => m.name === "R5_Attenuation_1.0")[0];
                assert.equalEpsilon(dist_10.extensions['KHR_materials_volume']["thicknessFactor"], 1);
                assert.equalEpsilon(dist_10.extensions['KHR_materials_volume']["attenuationDistance"], 1.0);
                assert.equalEpsilonArray(dist_10.extensions['KHR_materials_volume']["attenuationColor"], [0.1, 0.5, 0.9]);
                assert.ok(!("thicknessTexture" in dist_10.extensions['KHR_materials_volume']));

                const dist_15 = asset.materials.filter(m => m.name === "R5_Attenuation_1.5")[0];
                assert.equalEpsilon(dist_15.extensions['KHR_materials_volume']["thicknessFactor"], 1);
                assert.equalEpsilon(dist_15.extensions['KHR_materials_volume']["attenuationDistance"], 0.6666666666666666);
                assert.equalEpsilonArray(dist_15.extensions['KHR_materials_volume']["attenuationColor"], [0.1, 0.5, 0.9]);
                assert.ok(!("thicknessTexture" in dist_15.extensions['KHR_materials_volume']));

                const dist_20 = asset.materials.filter(m => m.name === "R5_Attenuation_2.0")[0];
                assert.equalEpsilon(dist_20.extensions['KHR_materials_volume']["thicknessFactor"], 1);
                assert.equalEpsilon(dist_20.extensions['KHR_materials_volume']["attenuationDistance"], 0.5);
                assert.equalEpsilonArray(dist_20.extensions['KHR_materials_volume']["attenuationColor"], [0.1, 0.5, 0.9]);
                assert.ok(!("thicknessTexture" in dist_20.extensions['KHR_materials_volume']));

                const NoThickness = asset.materials.filter(m => m.name === "NoThickness")[0];
                assert.ok(!("KHR_materials_volume" in NoThickness.extensions));

                const Thicknesszero = asset.materials.filter(m => m.name === "Thicknesszero")[0];
                assert.ok(!("KHR_materials_volume" in Thicknesszero.extensions));

            });

            it('roundtrips ior', function() {
                let dir = '17_ior';
                let outDirPath = path.resolve(OUT_PREFIX, 'roundtrip', dir, outDirName);
                let gltfPath = path.resolve(outDirPath, dir + '.gltf');
                const asset = JSON.parse(fs.readFileSync(gltfPath));

                const pbr = asset.materials.find(mat => mat.name === 'pbr');
                assert.strictEqual(pbr.extensions, undefined);

                const ior_2_no_transmission = asset.materials.find(mat => mat.name === 'ior_2_no_transmission');
                assert.strictEqual(ior_2_no_transmission.extensions, undefined);

                const ior_2 = asset.materials.find(mat => mat.name === 'ior_2');
                assert.ok("KHR_materials_ior" in ior_2.extensions);

                const ior_145 = asset.materials.find(mat => mat.name === 'ior_1.45');
                assert.ok("KHR_materials_ior" in ior_145.extensions);

                const ior_15 = asset.materials.find(mat => mat.name === 'ior_1.5');
                assert.ok(!("KHR_materials_ior" in ior_15.extensions));

            });

            it('roundtrips Variants', function() {
                let dir = '18_variants';
                let outDirPath = path.resolve(OUT_PREFIX, 'roundtrip', dir, outDirName);
                let gltfPath = path.resolve(outDirPath, dir + '.gltf');
                const asset = JSON.parse(fs.readFileSync(gltfPath));

                const variant_blue_index = asset.extensions['KHR_materials_variants']['variants'].findIndex(variant => variant.name === "Variant_Blue");
                const variant_red_index = asset.extensions['KHR_materials_variants']['variants'].findIndex(variant => variant.name === "Variant_Red");


                const mat_blue_index = asset.materials.findIndex(mat => mat.name === "Blue");
                const mat_green_index = asset.materials.findIndex(mat => mat.name === "Green");
                const mat_white_index = asset.materials.findIndex(mat => mat.name === "White");
                const mat_orange_index = asset.materials.findIndex(mat => mat.name === "Orange");
                const mat_red_index = asset.materials.findIndex(mat => mat.name === "Red");
                const prim_blue = asset.meshes[0].primitives.find(prim => prim.material === mat_blue_index);
                const prim_green = asset.meshes[0].primitives.find(prim => prim.material === mat_green_index);
                const prim_white = asset.meshes[0].primitives.find(prim => prim.material === mat_white_index);

                assert.strictEqual(asset.extensions['KHR_materials_variants']['variants'].length, 2);

                assert.strictEqual(prim_blue.extensions['KHR_materials_variants']['mappings'].length, 2);
                prim_blue.extensions['KHR_materials_variants']['mappings'].forEach(function(mapping) {
                    assert.strictEqual(mapping.variants.length, 1);
                });
                const map_1 = prim_blue.extensions['KHR_materials_variants']['mappings'].find(mapping => mapping.material === mat_red_index);
                assert.strictEqual(map_1.variants[0], variant_red_index);
                const map_2 = prim_blue.extensions['KHR_materials_variants']['mappings'].find(mapping => mapping.material === mat_blue_index);
                assert.strictEqual(map_2.variants[0], variant_blue_index);

                assert.strictEqual(prim_green.extensions['KHR_materials_variants']['mappings'].length, 2);
                prim_green.extensions['KHR_materials_variants']['mappings'].forEach(function(mapping) {
                    assert.strictEqual(mapping.variants.length, 1);
                });
                const map_3 = prim_green.extensions['KHR_materials_variants']['mappings'].find(mapping => mapping.material === mat_orange_index);
                assert.strictEqual(map_3.variants[0], variant_red_index);
                const map_4 = prim_green.extensions['KHR_materials_variants']['mappings'].find(mapping => mapping.material === mat_green_index);
                assert.strictEqual(map_4.variants[0], variant_blue_index);

                assert.strictEqual(prim_white.extensions['KHR_materials_variants']['mappings'].length, 1);
                prim_white.extensions['KHR_materials_variants']['mappings'].forEach(function(mapping) {
                    assert.strictEqual(mapping.variants.length, 2);
                });
                const map_5 = prim_white.extensions['KHR_materials_variants']['mappings'].find(mapping => mapping.material === mat_white_index);
                assert.ok(variant_red_index in map_5.variants);
                assert.ok(variant_blue_index in map_5.variants);

            });

            it('roundtrips Sheen', function() {

                let dir = '19_sheen';
                let outDirPath = path.resolve(OUT_PREFIX, 'roundtrip', dir, outDirName);
                let gltfPath = path.resolve(outDirPath, dir + '.gltf');
                const asset = JSON.parse(fs.readFileSync(gltfPath));

                const mat_NoSheen = asset.materials.find(mat => mat.name === "NoSheen");
                const mat_SheenDefault = asset.materials.find(mat => mat.name === "SheenDefault");
                const mat_SheenSigma = asset.materials.find(mat => mat.name === "SheenSigma");
                const mat_SheenTexture = asset.materials.find(mat => mat.name === "SheenTexture");
                const mat_SheenTextureFactor = asset.materials.find(mat => mat.name === "SheenTextureFactor");
                const mat_SheenSigmaTexture = asset.materials.find(mat => mat.name === "SheenSigmaTexture");
                const mat_SheenSigmaTextureFactor = asset.materials.find(mat => mat.name === "SheenSigmaTextureFactor");

                assert.strictEqual(mat_NoSheen.extensions, undefined);

                assert.ok(!("sheenRoughnessFactor" in mat_SheenDefault.extensions['KHR_materials_sheen']));
                assert.ok(!("sheenColorTexture" in mat_SheenDefault.extensions['KHR_materials_sheen']));
                assert.ok(!("sheenRoughnessTexture" in mat_SheenDefault.extensions['KHR_materials_sheen']));
                assert.equalEpsilonArray(mat_SheenDefault.extensions['KHR_materials_sheen']["sheenColorFactor"], [0.1, 0.2, 0.3]);

                assert.ok(!("sheenColorTexture" in mat_SheenSigma.extensions['KHR_materials_sheen']));
                assert.ok(!("sheenRoughnessTexture" in mat_SheenSigma.extensions['KHR_materials_sheen']));
                assert.equalEpsilonArray(mat_SheenSigma.extensions['KHR_materials_sheen']["sheenColorFactor"], [0.8, 0.8, 0.8]);
                assert.equalEpsilon(mat_SheenSigma.extensions['KHR_materials_sheen']['sheenRoughnessFactor'], 0.8);

                assert.ok("sheenColorTexture" in mat_SheenTexture.extensions['KHR_materials_sheen']);
                assert.ok(!("sheenColorFactor" in mat_SheenTexture.extensions['KHR_materials_sheen']));
                assert.ok(!("sheenRoughnessTexture" in mat_SheenTexture.extensions['KHR_materials_sheen']));

                assert.equalEpsilonArray(mat_SheenTextureFactor.extensions['KHR_materials_sheen']['sheenColorFactor'], [0.6, 0.7, 0.8]);
                assert.ok("sheenColorTexture" in mat_SheenTextureFactor.extensions['KHR_materials_sheen']);
                assert.ok(!("sheenRoughnessTexture" in mat_SheenTextureFactor.extensions['KHR_materials_sheen']));

                assert.ok("sheenRoughnessTexture" in mat_SheenSigmaTexture.extensions['KHR_materials_sheen']);
                assert.ok(!("sheenRoughnessFactor" in mat_SheenSigmaTexture.extensions['KHR_materials_sheen']));

                assert.ok("sheenRoughnessTexture" in mat_SheenSigmaTextureFactor.extensions['KHR_materials_sheen']);
                assert.equalEpsilon(mat_SheenSigmaTextureFactor.extensions['KHR_materials_sheen']['sheenRoughnessFactor'], 0.75);

            });

            it('roundtrips Specular Original', function() {

                let dir = '20_specular_original';
                let outDirPath = path.resolve(OUT_PREFIX, 'roundtrip', dir, outDirName);
                let gltfPath = path.resolve(outDirPath, dir + '.gltf');
                const asset = JSON.parse(fs.readFileSync(gltfPath));

                const mat_SpecDefault = asset.materials.find(mat => mat.name === "SpecDefault");
                const mat_Factor = asset.materials.find(mat => mat.name === "Factor");
                const mat_Color = asset.materials.find(mat => mat.name === "Color");
                const mat_SpecTex = asset.materials.find(mat => mat.name === "SpecTex");
                const mat_SpecTexFac = asset.materials.find(mat => mat.name === "SpecTexFac");
                const mat_SpecColorTex = asset.materials.find(mat => mat.name === "SpecColorTex");
                const mat_SpecColorTexFac = asset.materials.find(mat => mat.name === "SpecColorTexFac");

                if ('specularFactor' in mat_SpecDefault.extensions['KHR_materials_specular']) {
                    assert.equalEpsilon(mat_SpecDefault.extensions['KHR_materials_specular']['specularFactor'], 1.0);
                } else {
                    assert.ok(!("specularFactor" in mat_SpecDefault.extensions['KHR_materials_specular']));
                }
                assert.ok(!("specularTexture" in mat_SpecDefault.extensions['KHR_materials_specular']));
                if ('specularColorFactor' in mat_SpecDefault.extensions['KHR_materials_specular']) {
                    assert.equalEpsilonArray(mat_SpecDefault.extensions['KHR_materials_specular']['specularColorFactor'], [1.0, 1.0, 1.0]);
                } else {
                    assert.ok(!("specularColorFactor" in mat_SpecDefault.extensions['KHR_materials_specular']));
                }
                assert.ok(!("specularColorTexture" in mat_SpecDefault.extensions['KHR_materials_specular']));

                if ('specularColorFactor' in mat_Factor.extensions['KHR_materials_specular']) {
                    assert.equalEpsilonArray(mat_Factor.extensions['KHR_materials_specular']['specularColorFactor'], [1.0, 1.0, 1.0]);
                } else {
                    assert.ok(!("specularColorFactor" in mat_Factor.extensions['KHR_materials_specular']));
                }
                assert.ok(!("specularTexture" in mat_Factor.extensions['KHR_materials_specular']));
                assert.ok(!("specularColorTexture" in mat_Factor.extensions['KHR_materials_specular']));
                assert.equalEpsilon(mat_Factor.extensions['KHR_materials_specular']['specularFactor'], 0.8);

                if ('specularFactor' in mat_Color.extensions['KHR_materials_specular']) {
                    assert.equalEpsilon(mat_Color.extensions['KHR_materials_specular']['specularFactor'], 1.0);
                } else {
                    assert.ok(!("specularFactor" in mat_Color.extensions['KHR_materials_specular']));
                }
                assert.equalEpsilonArray(mat_Color.extensions['KHR_materials_specular']['specularColorFactor'], [0.1, 0.2, 0.3]);
                assert.ok(!("specularTexture" in mat_Color.extensions['KHR_materials_specular']));
                assert.ok(!("specularColorTexture" in mat_Color.extensions['KHR_materials_specular']));

                if ('specularFactor' in mat_SpecTex.extensions['KHR_materials_specular']) {
                    assert.equalEpsilon(mat_SpecTex.extensions['KHR_materials_specular']['specularFactor'], 1.0);
                } else {
                    assert.ok(!("specularFactor" in mat_SpecTex.extensions['KHR_materials_specular']));
                }
                assert.ok("specularTexture" in mat_SpecTex.extensions['KHR_materials_specular']);
                assert.ok(!("specularColorTexture" in mat_SpecTex.extensions['KHR_materials_specular']));


                assert.equalEpsilon(mat_SpecTexFac.extensions['KHR_materials_specular']['specularFactor'], 0.75);
                assert.ok("specularTexture" in mat_SpecTexFac.extensions['KHR_materials_specular']);
                assert.ok(!("specularColorTexture" in mat_SpecTexFac.extensions['KHR_materials_specular']));

                if ('specularFactor' in mat_SpecColorTex.extensions['KHR_materials_specular']) {
                    assert.equalEpsilon(mat_SpecColorTex.extensions['KHR_materials_specular']['specularFactor'], 1.0);
                } else {
                    assert.ok(!("specularFactor" in mat_SpecColorTex.extensions['KHR_materials_specular']));
                }
                assert.ok(!("specularTexture" in mat_SpecColorTex.extensions['KHR_materials_specular']));
                assert.ok("specularColorTexture" in mat_SpecColorTex.extensions['KHR_materials_specular']);
                if ('specularColorFactor' in mat_SpecColorTex.extensions['KHR_materials_specular']) {
                    assert.equalEpsilonArray(mat_SpecColorTex.extensions['KHR_materials_specular']['specularColorFactor'], [1.0, 1.0, 1.0]);
                } else {
                    assert.ok(!("specularColorFactor" in mat_SpecColorTex.extensions['KHR_materials_specular']));
                }

                if ('specularFactor' in mat_SpecColorTexFac.extensions['KHR_materials_specular']) {
                    assert.equalEpsilon(mat_SpecColorTexFac.extensions['KHR_materials_specular']['specularFactor'], 1.0);
                } else {
                    assert.ok(!("specularFactor" in mat_SpecColorTexFac.extensions['KHR_materials_specular']));
                }
                assert.ok(!("specularTexture" in mat_SpecColorTexFac.extensions['KHR_materials_specular']));
                assert.ok("specularColorTexture" in mat_SpecColorTexFac.extensions['KHR_materials_specular']);
                assert.equalEpsilonArray(mat_SpecColorTexFac.extensions['KHR_materials_specular']['specularColorFactor'], [0.2, 0.3, 0.4]);

            });

            it('roundtrips Specular Converted', function() {

                let dir = '20_specular';
                let outDirPath = path.resolve(OUT_PREFIX, 'roundtrip', dir, outDirName);
                let gltfPath = path.resolve(outDirPath, dir + '.gltf');
                const asset = JSON.parse(fs.readFileSync(gltfPath));

                const mat_SpecDefault = asset.materials.find(mat => mat.name === "SpecDefault");
                const mat_Factor = asset.materials.find(mat => mat.name === "Factor");
                const mat_Color = asset.materials.find(mat => mat.name === "Color");
                const mat_SpecTex = asset.materials.find(mat => mat.name === "SpecTex");
                const mat_SpecTexFac = asset.materials.find(mat => mat.name === "SpecTexFac");
                const mat_SpecColorTex = asset.materials.find(mat => mat.name === "SpecColorTex");
                const mat_SpecColorTexFac = asset.materials.find(mat => mat.name === "SpecColorTexFac");

                if ('specularFactor' in mat_SpecDefault.extensions['KHR_materials_specular']) {
                    assert.equalEpsilon(mat_SpecDefault.extensions['KHR_materials_specular']['specularFactor'], 1.0);
                } else {
                    assert.ok(!("specularFactor" in mat_SpecDefault.extensions['KHR_materials_specular']));
                }
                assert.ok(!("specularTexture" in mat_SpecDefault.extensions['KHR_materials_specular']));
                if ('specularColorFactor' in mat_SpecDefault.extensions['KHR_materials_specular']) {
                    assert.equalEpsilonArray(mat_SpecDefault.extensions['KHR_materials_specular']['specularColorFactor'], [1.0, 1.0, 1.0]);
                } else {
                    assert.ok(!("specularColorFactor" in mat_SpecDefault.extensions['KHR_materials_specular']));
                }
                assert.ok(!("specularColorTexture" in mat_SpecDefault.extensions['KHR_materials_specular']));

                if ('specularColorFactor' in mat_Factor.extensions['KHR_materials_specular']) {
                    assert.equalEpsilonArray(mat_Factor.extensions['KHR_materials_specular']['specularColorFactor'], [1.0, 1.0, 1.0]);
                } else {
                    assert.ok(!("specularColorFactor" in mat_Factor.extensions['KHR_materials_specular']));
                }
                assert.ok(!("specularTexture" in mat_Factor.extensions['KHR_materials_specular']));
                assert.ok(!("specularColorTexture" in mat_Factor.extensions['KHR_materials_specular']));
                if ('specularFactor' in mat_Factor.extensions['KHR_materials_specular']) {
                    assert.equalEpsilon(mat_Factor.extensions['KHR_materials_specular']['specularFactor'], 1.0);
                } else {
                    assert.ok(!("specularFactor" in mat_Factor.extensions['KHR_materials_specular']));
                }

                if ('specularFactor' in mat_Color.extensions['KHR_materials_specular']) {
                    assert.equalEpsilon(mat_Color.extensions['KHR_materials_specular']['specularFactor'], 1.0);
                } else {
                    assert.ok(!("specularFactor" in mat_Color.extensions['KHR_materials_specular']));
                }
                assert.equalEpsilonArray(mat_Color.extensions['KHR_materials_specular']['specularColorFactor'], [0.18, 0.18, 0.18]);
                assert.ok(!("specularTexture" in mat_Color.extensions['KHR_materials_specular']));
                assert.ok(!("specularColorTexture" in mat_Color.extensions['KHR_materials_specular']));

                if ('specularFactor' in mat_SpecTex.extensions['KHR_materials_specular']) {
                    assert.equalEpsilon(mat_SpecTex.extensions['KHR_materials_specular']['specularFactor'], 1.0);
                } else {
                    assert.ok(!("specularFactor" in mat_SpecTex.extensions['KHR_materials_specular']));
                }
                assert.equalEpsilonArray(mat_SpecTex.extensions['KHR_materials_specular']['specularColorFactor'], [0.18, 0.18, 0.18]);
                assert.ok(!("specularTexture" in mat_SpecTex.extensions['KHR_materials_specular']));
                assert.ok(!("specularColorTexture" in mat_SpecTex.extensions['KHR_materials_specular']));


                if ('specularFactor' in mat_SpecTexFac.extensions['KHR_materials_specular']) {
                    assert.equalEpsilon(mat_SpecTexFac.extensions['KHR_materials_specular']['specularFactor'], 1.0);
                } else {
                    assert.ok(!("specularFactor" in mat_SpecTexFac.extensions['KHR_materials_specular']));
                }
                assert.equalEpsilonArray(mat_SpecTexFac.extensions['KHR_materials_specular']['specularColorFactor'], [0.18, 0.18, 0.18]);
                assert.ok(!("specularTexture" in mat_SpecTexFac.extensions['KHR_materials_specular']));
                assert.ok(!("specularColorTexture" in mat_SpecTexFac.extensions['KHR_materials_specular']));

                if ('specularFactor' in mat_SpecColorTex.extensions['KHR_materials_specular']) {
                    assert.equalEpsilon(mat_SpecColorTex.extensions['KHR_materials_specular']['specularFactor'], 1.0);
                } else {
                    assert.ok(!("specularFactor" in mat_SpecColorTex.extensions['KHR_materials_specular']));
                }
                assert.equalEpsilonArray(mat_SpecColorTex.extensions['KHR_materials_specular']['specularColorFactor'], [0.0, 0.0, 0.0]);
                assert.ok(!("specularTexture" in mat_SpecColorTex.extensions['KHR_materials_specular']));
                assert.ok(!("specularColorTexture" in mat_SpecColorTex.extensions['KHR_materials_specular']));

                if ('specularFactor' in mat_SpecColorTexFac.extensions['KHR_materials_specular']) {
                    assert.equalEpsilon(mat_SpecColorTexFac.extensions['KHR_materials_specular']['specularFactor'], 1.0);
                } else {
                    assert.ok(!("specularFactor" in mat_SpecColorTexFac.extensions['KHR_materials_specular']));
                }
                assert.equalEpsilonArray(mat_SpecColorTexFac.extensions['KHR_materials_specular']['specularColorFactor'], [0.0, 0.0, 0.0]);
                assert.ok(!("specularTexture" in mat_SpecColorTexFac.extensions['KHR_materials_specular']));
                assert.ok(!("specularColorTexture" in mat_SpecColorTexFac.extensions['KHR_materials_specular']));

            });

            it('roundtrips factors', function() {
                let dir = '22_factors';
                let outDirPath = path.resolve(OUT_PREFIX, 'roundtrip', dir, outDirName);
                let gltfPath = path.resolve(outDirPath, dir + '.gltf');
                const asset = JSON.parse(fs.readFileSync(gltfPath));

                const mat = asset.materials[0];
                const pbr = mat.pbrMetallicRoughness;

                assert.equalEpsilonArray(mat.extensions['KHR_materials_sheen']["sheenColorFactor"], [0.1, 0.2, 0.3]);
                assert.equalEpsilon(mat.extensions['KHR_materials_sheen']["sheenRoughnessFactor"], 0.5);
                assert.equalEpsilonArray(pbr.baseColorFactor, [0.5, 0.6, 0.7, 0.123]);
                assert.equalEpsilon(mat.extensions['KHR_materials_clearcoat']["clearcoatFactor"], 0.234);
                assert.equalEpsilon(mat.extensions['KHR_materials_clearcoat']["clearcoatRoughnessFactor"], 0.345);
                assert.equalEpsilon(mat.extensions['KHR_materials_transmission']["transmissionFactor"], 0.36);
                assert.equalEpsilonArray(mat.emissiveFactor, [0.4, 0.5, 0.6]);
                assert.equalEpsilon(pbr.metallicFactor, 0.2);
                assert.equalEpsilon(pbr.roughnessFactor, 0.3);
                assert.equalEpsilon(mat.extensions['KHR_materials_volume']["thicknessFactor"], 0.9);
                assert.equalEpsilon(mat.extensions['KHR_materials_specular']["specularFactor"], 0.25);
                assert.equalEpsilonArray(mat.extensions['KHR_materials_specular']["specularColorFactor"], [0.7, 0.6, 0.5]);

              });
        });
    });
});<|MERGE_RESOLUTION|>--- conflicted
+++ resolved
@@ -1152,8 +1152,6 @@
 
               });
 
-<<<<<<< HEAD
-=======
               it('exports mesh instances', function() {
                 let gltfPath = path.resolve(outDirPath, '25_mesh_instances.gltf');
                 const asset = JSON.parse(fs.readFileSync(gltfPath));
@@ -1218,7 +1216,6 @@
 
                 });
 
->>>>>>> 8ccd4530
               it('exports factor', function() {
                 let gltfPath = path.resolve(outDirPath, '01_factors.gltf');
                 const asset = JSON.parse(fs.readFileSync(gltfPath));
